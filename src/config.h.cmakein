/* Manually created from config.h.in to work with cmake */

/* Disable warnings about double-to-float conversion accuracy loss on MSVC */
#ifdef _MSC_VER
#pragma warning (disable : 4305)
#pragma warning (disable : 4244)
#pragma warning (disable : 4101)
#pragma warning (disable : 4996)
#pragma warning (disable : 4267)
#pragma warning (disable : 4090)
#endif

/* Name of package (translate from cmake to autoconf macro name) */
#define PACKAGE  "@PROJECT_NAME@"

/* Version number of package (translate from cmake to autoconf macro name) */
#define VERSION  "@PROJECT_VERSION@"

/* Use the version string from generated version.h */
#cmakedefine USE_VERSION_H

/* Default location of data files */
#define GMXLIBDIR "@GMXLIBDIR@"

/* Hardware and OS version for build host */
#define BUILD_HOST "@BUILD_HOST@"

/* CPU information for build host */
#define BUILD_CPU_VENDOR "@BUILD_CPU_VENDOR@"

#define BUILD_CPU_BRAND "@BUILD_CPU_BRAND@"

#define BUILD_CPU_FAMILY @BUILD_CPU_FAMILY@

#define BUILD_CPU_MODEL @BUILD_CPU_MODEL@

#define BUILD_CPU_STEPPING @BUILD_CPU_STEPPING@

#define BUILD_CPU_FEATURES "@BUILD_CPU_FEATURES@"

/* Compiler and CFLAGS from build */
#define BUILD_COMPILER "@BUILD_COMPILER@"

#define BUILD_CFLAGS   "@BUILD_CFLAGS@"

/* Date and time for build */
#define BUILD_TIME "@BUILD_TIME@"

/* User doing build */
#define BUILD_USER "@BUILD_USER@"

<<<<<<< HEAD
/* Binary suffix for the created binaries */
#define GMX_BINARY_SUFFIX "@GMX_BINARY_SUFFIX@"

/* Source directory for the build */
#cmakedefine CMAKE_SOURCE_DIR "@CMAKE_SOURCE_DIR@"

/* Binary directory for the build */
#cmakedefine CMAKE_BINARY_DIR "@CMAKE_BINARY_DIR@"

/* Turn off water-water neighborlist optimization only */
=======
/* Turn off water-water neighborlist optimization only - not used right now */
>>>>>>> b4571379
#cmakedefine DISABLE_WATERWATER_NLIST

/* Turn off all water neighborlist optimization - not used right now */
#cmakedefine DISABLE_WATER_NLIST

/* Fortran support */
#cmakedefine GMX_FORTRAN

/* Define to a macro mangling the given C identifier (in lower and upper
   case), which must not contain underscores, for linking with Fortran. */
#define F77_FUNC(name,NAME)     @F77_FUNCDEF@

/* IEEE754 floating-point format. Memory layout is defined by macros
 * GMX_IEEE754_BIG_ENDIAN_BYTE_ORDER and GMX_IEEE754_BIG_ENDIAN_WORD_ORDER. 
 */
#cmakedefine GMX_FLOAT_FORMAT_IEEE754

/* Use assembly intrinsics kernels for BlueGene */
#cmakedefine GMX_BLUEGENE

/* Power6 acceleration */
#cmakedefine GMX_POWER6

/* Work around broken calloc() */
#cmakedefine GMX_BROKEN_CALLOC

/* Enable special hacks for Cray XT3 */
#cmakedefine GMX_CRAY_XT3

/* Do not optimize FFTW setups (not needed with SSE FFT kernels) */
#cmakedefine GMX_DISABLE_FFTW_MEASURE

/* Compile in double precision */
#cmakedefine GMX_DOUBLE

/* Use Built-in FFTPACK FFT library */
#cmakedefine GMX_FFT_FFTPACK

/* Use FFTW3 FFT library */
#cmakedefine GMX_FFT_FFTW3

/* Use Intel MKL FFT library */
#cmakedefine GMX_FFT_MKL

/* Use AMD core math library */
#cmakedefine GMX_FFT_ACML

/* What type of acceleration is used? (string, for dumping to files) */
#define GMX_ACCELERATION "@GMX_ACCELERATION@"

/* SSE2 acceleration */
#cmakedefine GMX_X86_SSE2

/* SSE4.1 acceleration */
#cmakedefine GMX_X86_SSE4_1

/* AVX 128-bit acceleration with FMA, useful on modern AMD hardware */
#cmakedefine GMX_X86_AVX_128_FMA

/* AVX 256-bit acceleration, usually for intel hardware */
#cmakedefine GMX_X86_AVX_256

/* Integer byte order is big endian. */
#cmakedefine GMX_INTEGER_BIG_ENDIAN 

/* Use our own instead of system XDR libraries */
#cmakedefine GMX_INTERNAL_XDR

/* Use MPI (with mpicc) for parallelization */
#cmakedefine GMX_LIB_MPI

/* MPI_IN_PLACE exists for collective operations */
#cmakedefine MPI_IN_PLACE_EXISTS

/* Make a parallel version of GROMACS using message passing 
   (MPI or thread_mpi) */
#cmakedefine GMX_MPI

/* Use threads for parallelization */
#cmakedefine GMX_THREAD_MPI

/* Use old threading (domain decomp force calc) code */
#cmakedefine GMX_THREAD_SHM_FDECOMP 

/* Ignore calls to nice(3) */
#cmakedefine GMX_NO_NICE

/* Ignore calls to system(3) */
#cmakedefine GMX_NO_SYSTEM

/* Use (modified) Gamess-UK for QM-MM calculations */
#cmakedefine GMX_QMMM_GAMESS

/* Use (modified) Gaussian0x for QM-MM calculations */
#cmakedefine GMX_QMMM_GAUSSIAN

/* Use (modified) Mopac 7 for QM-MM calculations */
#cmakedefine GMX_QMMM_MOPAC

/* Use the GROMACS software 1/sqrt(x) */
#cmakedefine GMX_SOFTWARE_INVSQRT

/* Use the PowerPC hardware 1/sqrt(x) */
#cmakedefine GMX_POWERPC_INVSQRT

/* Compile with plugin support */
#cmakedefine GMX_USE_PLUGINS

/* Fallback path for VMD plug-ins */
#define GMX_VMD_PLUGIN_PATH "@GMX_VMD_PLUGIN_PATH@"

/* Define when pthreads are used */
#cmakedefine THREAD_PTHREADS

/* Define when Windows threads are used */
#cmakedefine THREAD_WINDOWS

/* Define for busy wait option  */
#cmakedefine TMPI_WAIT_FOR_NO_ONE

/* Define for copy buffer option */
#cmakedefine TMPI_COPY_BUFFER

/* Define for profiling option */
#cmakedefine TMPI_PROFILE

/* Define for Linux pthread_setaffinity */
#cmakedefine HAVE_PTHREAD_SETAFFINITY

/* Define for sysconf() */
#cmakedefine HAVE_SYSCONF

<<<<<<< HEAD
/* Single-precision SSE instructions on X86_64 */
#cmakedefine GMX_X86_64_SSE

/* Double-precision SSE2 instructions on X86_64 */
#cmakedefine GMX_X86_64_SSE2

/* Support for SSE intrinsics */
#cmakedefine GMX_SSE

/* Support for SSE2 intrinsics */
#cmakedefine GMX_SSE2

/* Support for SSE3 intrinsics */
#cmakedefine GMX_SSE3

/* Support for SSE4.1 intrinsics */
#cmakedefine GMX_SSE4_1

/* Define to 1 if you have the <altivec.h> header file. */
#cmakedefine HAVE_ALTIVEC_H
=======
/* Define for GetSystemInfo() */
#cmakedefine HAVE_SYSTEM_INFO

/* Enable x86 gcc inline assembly */
#cmakedefine GMX_X86_GCC_INLINE_ASM

/* Define to 1 if the system has the type gmx_bool. */
#cmakedefine HAVE_BOOL
>>>>>>> b4571379

/* Define to 1 if fseeko (and presumably ftello) exists and is declared. */
#cmakedefine HAVE_FSEEKO

/* Define to 1 if _fseeki64 (and presumably _fseeki64) exists and is declared. */
#cmakedefine HAVE__FSEEKI64

/* Define to 1 if you have the gsl library (-lgsl). */
#cmakedefine HAVE_LIBGSL

/* Have io.h (windows)*/
#cmakedefine HAVE_IO_H

/* Define to 1 if you have the strdup() function. */
#cmakedefine HAVE_STRDUP

/* Define to 1 if you have the posix_memalign() function. */
#cmakedefine HAVE_POSIX_MEMALIGN

/* Define to 1 if you have the memalign() function. */
#cmakedefine HAVE_MEMALIGN

/* Define to 1 if you have the MSVC _aligned_malloc() function. */
#cmakedefine HAVE__ALIGNED_MALLOC

/* Define to 1 if you have the gettimeofday() function. */
#cmakedefine HAVE_GETTIMEOFDAY

/* Define to 1 if you have the cbrt() function. */
#cmakedefine HAVE_CBRT

/* Define to 1 if you have the isfinite() function. */
#cmakedefine HAVE_ISFINITE

/* Define to 1 if you have the _isfinite() function. */
#cmakedefine HAVE__ISFINITE

/* Define to 1 if you have the _finite() function. */
#cmakedefine HAVE__FINITE

/* Define to 1 if you have the fsync() function. */
#cmakedefine HAVE_FSYNC

/* Define to 1 if you have the Windows _commit() function. */
#cmakedefine HAVE__COMMIT

/* Define to 1 if you have the fileno() function. */
#cmakedefine HAVE_FILENO

/* Define to 1 if you have the _fileno() function. */
#cmakedefine HAVE__FILENO

/* Define to 1 if you have the lstat() function. */
#cmakedefine HAVE_LSTAT

/* Define to 1 if you have the sigaction() function. */
#cmakedefine HAVE_SIGACTION

/* Define to 1 if yo have the <unistd.h> header file. */
#cmakedefine HAVE_UNISTD_H

/* Define to 1 if yo have the <pwd.h> header file. */
#cmakedefine HAVE_PWD_H

/* Define to 1 if yo have the <pthread.h> header file. */
#cmakedefine HAVE_PTHREAD_H

/* Define to 1 if yo have the <dirent.h> header file. */
#cmakedefine HAVE_DIRENT_H

/* Define to 1 if yo have the <regex.h> header file. */
#cmakedefine HAVE_REGEX_H

/* Define to 1 if you have the <sys/types.h> header file. */
#cmakedefine HAVE_SYS_TYPES_H

/* Define to 1 if you have the <sys/time.h> header file. */
#cmakedefine HAVE_SYS_TIME_H

<<<<<<< HEAD
=======
/* Define to 1 if you have the <rpc/rpc.h> header file. */
#cmakedefine HAVE_RPC_RPC_H

/* Define to 1 if you have the <rpc/xdr.h> header file. */
#cmakedefine HAVE_RPC_XDR_H

/* Define to 1 if you have the <x86intrin.h> header file */
#cmakedefine HAVE_X86INTRIN_H

>>>>>>> b4571379
/* Define for sched.h (this is for thread_mpi)*/
#define HAVE_SCHED_H

/* Bytes in IEEE fp word are in big-endian order if set, little-endian if not.
   Only relevant when FLOAT_FORMAT_IEEE754 is defined. */
#cmakedefine GMX_IEEE754_BIG_ENDIAN_BYTE_ORDER

/* The two words in a double precision variable are in b ig-endian order if
   set, little-endian if not. Do NOT assume this is the same as the byte
   order! Only relevant when FLOAT_FORMAT_IEEE754 is defined. */
#cmakedefine GMX_IEEE754_BIG_ENDIAN_WORD_ORDER

/* Define if SIGUSR1 is present */
#cmakedefine HAVE_SIGUSR1

/* The size of int, as computed by sizeof. */
#cmakedefine SIZEOF_INT @SIZEOF_INT@

/* The size of long int, as computed by sizeof. */
#cmakedefine SIZEOF_LONG_INT @SIZEOF_LONG_INT@

/* The size of long long int, as computed by sizeof. */
#cmakedefine SIZEOF_LONG_LONG_INT @SIZEOF_LONG_LONG_INT@

/* The size of off_t, as computed by sizeof. */
#cmakedefine SIZEOF_OFF_T @SIZEOF_OFF_T@

/* The size of void*, as computed by sizeof. */
#cmakedefine SIZEOF_VOIDP @SIZEOF_VOIDP@

/* Define to 1 to make fseeko visible on some hosts (e.g. glibc 2.2). */
#cmakedefine _LARGEFILE_SOURCE

/* Define for large files, on AIX-style hosts. */
#cmakedefine _LARGE_FILES

/* Some systems requires this to be set to 64 for large file support */
#cmakedefine _FILE_OFFSET_BITS @_FILE_OFFSET_BITS@

/* Define to __inline__ or __inline if that is what the C compiler
   calls it, or to nothing if inline is not supported under any name.  */
#ifndef __cplusplus
#define inline ${INLINE_KEYWORD}
#endif

<<<<<<< HEAD
=======
/* Define to __restrict__ or __restrict if that is what the C compiler
   calls it, or to nothing if restrict is not supported under any name.  */
#define restrict ${RESTRICT_KEYWORD}

#ifndef CPLUSPLUS
#ifdef __cplusplus
#define CPLUSPLUS
#endif
#endif  

/* Define to long int if <sys/types.h> does not define. */                    
#cmakedefine off_t int

/* Define to unsigned int if <sys/types.h> does not define. */
#cmakedefine size_t int

/* Define to int if <sys/types.h> does not define. */
#cmakedefine uid_t int

>>>>>>> b4571379
/* Build special-purpose mdrun library */
#cmakedefine GMX_FAHCORE   

#ifdef GMX_FAHCORE
#define FULLINDIRECT 1
#define USE_FAH_XDR  1
#include "swindirect.h"
#endif

/* Define if we have pipes */
#cmakedefine HAVE_PIPES

/* Catch stupid CMake problems on OS X */
#ifdef __APPLE__
#  if ((defined(__LP64__) && __LP64__ && defined(SIZEOF_VOIDP) && SIZEOF_VOIDP<8) || ( (!defined(__LP64__) || __LP64__==0) && (defined(SIZEOF_VOIDP) && SIZEOF_VOIDP>4)))
#    error "Inconsistency between current OS X architecture and the one used to generate original" 
#    error "CMake configuration. This is probably caused by starting CMake with the default value"
#    error "for CMAKE_OSX_ARCHITECTURES (blank), and then changing it. In this case all the tests"
#    error "will have been performed with the original (now incorrect) architecture."
#    error "To fix this, set CMAKE_OSX_ARCHITECTURES on the _command_line_ before starting CMake,"
#    error "or create a new such entry with your choice in the GUI _before_ hitting 'configure'."
#  endif
#endif<|MERGE_RESOLUTION|>--- conflicted
+++ resolved
@@ -49,7 +49,6 @@
 /* User doing build */
 #define BUILD_USER "@BUILD_USER@"
 
-<<<<<<< HEAD
 /* Binary suffix for the created binaries */
 #define GMX_BINARY_SUFFIX "@GMX_BINARY_SUFFIX@"
 
@@ -59,10 +58,7 @@
 /* Binary directory for the build */
 #cmakedefine CMAKE_BINARY_DIR "@CMAKE_BINARY_DIR@"
 
-/* Turn off water-water neighborlist optimization only */
-=======
 /* Turn off water-water neighborlist optimization only - not used right now */
->>>>>>> b4571379
 #cmakedefine DISABLE_WATERWATER_NLIST
 
 /* Turn off all water neighborlist optimization - not used right now */
@@ -195,38 +191,9 @@
 /* Define for sysconf() */
 #cmakedefine HAVE_SYSCONF
 
-<<<<<<< HEAD
-/* Single-precision SSE instructions on X86_64 */
-#cmakedefine GMX_X86_64_SSE
-
-/* Double-precision SSE2 instructions on X86_64 */
-#cmakedefine GMX_X86_64_SSE2
-
-/* Support for SSE intrinsics */
-#cmakedefine GMX_SSE
-
-/* Support for SSE2 intrinsics */
-#cmakedefine GMX_SSE2
-
-/* Support for SSE3 intrinsics */
-#cmakedefine GMX_SSE3
-
-/* Support for SSE4.1 intrinsics */
-#cmakedefine GMX_SSE4_1
-
-/* Define to 1 if you have the <altivec.h> header file. */
-#cmakedefine HAVE_ALTIVEC_H
-=======
-/* Define for GetSystemInfo() */
-#cmakedefine HAVE_SYSTEM_INFO
-
 /* Enable x86 gcc inline assembly */
 #cmakedefine GMX_X86_GCC_INLINE_ASM
 
-/* Define to 1 if the system has the type gmx_bool. */
-#cmakedefine HAVE_BOOL
->>>>>>> b4571379
-
 /* Define to 1 if fseeko (and presumably ftello) exists and is declared. */
 #cmakedefine HAVE_FSEEKO
 
@@ -305,18 +272,9 @@
 /* Define to 1 if you have the <sys/time.h> header file. */
 #cmakedefine HAVE_SYS_TIME_H
 
-<<<<<<< HEAD
-=======
-/* Define to 1 if you have the <rpc/rpc.h> header file. */
-#cmakedefine HAVE_RPC_RPC_H
-
-/* Define to 1 if you have the <rpc/xdr.h> header file. */
-#cmakedefine HAVE_RPC_XDR_H
-
 /* Define to 1 if you have the <x86intrin.h> header file */
 #cmakedefine HAVE_X86INTRIN_H
 
->>>>>>> b4571379
 /* Define for sched.h (this is for thread_mpi)*/
 #define HAVE_SCHED_H
 
@@ -362,28 +320,6 @@
 #define inline ${INLINE_KEYWORD}
 #endif
 
-<<<<<<< HEAD
-=======
-/* Define to __restrict__ or __restrict if that is what the C compiler
-   calls it, or to nothing if restrict is not supported under any name.  */
-#define restrict ${RESTRICT_KEYWORD}
-
-#ifndef CPLUSPLUS
-#ifdef __cplusplus
-#define CPLUSPLUS
-#endif
-#endif  
-
-/* Define to long int if <sys/types.h> does not define. */                    
-#cmakedefine off_t int
-
-/* Define to unsigned int if <sys/types.h> does not define. */
-#cmakedefine size_t int
-
-/* Define to int if <sys/types.h> does not define. */
-#cmakedefine uid_t int
-
->>>>>>> b4571379
 /* Build special-purpose mdrun library */
 #cmakedefine GMX_FAHCORE   
 
