--- conflicted
+++ resolved
@@ -58,13 +58,6 @@
  */
 #include "gmxpre.h"
 
-<<<<<<< HEAD
-#include "gromacs/utility/smalloc.h"
-
-#include "pmalloc.h"
-=======
-#include "pmalloc.h"
-
 #include <exception>
 #include <optional>
 
@@ -73,13 +66,14 @@
 #include "gromacs/utility/gmxassert.h"
 #include "gromacs/utility/smalloc.h"
 
+#include "pmalloc.h"
+
 //! Default context to use for pinning memory.
 static thread_local std::optional<const sycl::context> g_threadDefaultContext = std::nullopt;
 //! Count the number of memory allocations in the default context.
 static thread_local int g_threadAllocCount = 0;
 //! Whether we should delay resetting the default context because there is still memory allocated there.
 static thread_local bool g_threadDelayContextClearing = false;
->>>>>>> 36acd5d9
 
 /*! \brief Allocates \p nbytes of host memory. Use \c pfree to free memory allocated with this function.
  *
