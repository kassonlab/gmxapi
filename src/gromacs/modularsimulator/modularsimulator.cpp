/*
 * This file is part of the GROMACS molecular simulation package.
 *
 * Copyright (c) 2019,2020,2021, by the GROMACS development team, led by
 * Mark Abraham, David van der Spoel, Berk Hess, and Erik Lindahl,
 * and including many others, as listed in the AUTHORS file in the
 * top-level source directory and at http://www.gromacs.org.
 *
 * GROMACS is free software; you can redistribute it and/or
 * modify it under the terms of the GNU Lesser General Public License
 * as published by the Free Software Foundation; either version 2.1
 * of the License, or (at your option) any later version.
 *
 * GROMACS is distributed in the hope that it will be useful,
 * but WITHOUT ANY WARRANTY; without even the implied warranty of
 * MERCHANTABILITY or FITNESS FOR A PARTICULAR PURPOSE.  See the GNU
 * Lesser General Public License for more details.
 *
 * You should have received a copy of the GNU Lesser General Public
 * License along with GROMACS; if not, see
 * http://www.gnu.org/licenses, or write to the Free Software Foundation,
 * Inc., 51 Franklin Street, Fifth Floor, Boston, MA  02110-1301  USA.
 *
 * If you want to redistribute modifications to GROMACS, please
 * consider that scientific software is very special. Version
 * control is crucial - bugs must be traceable. We will be happy to
 * consider code for inclusion in the official distribution, but
 * derived work must not be called official GROMACS. Details are found
 * in the README & COPYING files - if they are missing, get the
 * official version at http://www.gromacs.org.
 *
 * To help us fund GROMACS development, we humbly ask that you cite
 * the research papers on the package. Check out http://www.gromacs.org.
 */
/*! \internal \file
 * \brief Defines the modular simulator
 *
 * \author Pascal Merz <pascal.merz@me.com>
 * \ingroup module_modularsimulator
 */

#include "gmxpre.h"

#include "modularsimulator.h"

#include "gromacs/commandline/filenm.h"
#include "gromacs/domdec/domdec.h"
#include "gromacs/ewald/pme.h"
#include "gromacs/ewald/pme_load_balancing.h"
#include "gromacs/ewald/pme_pp.h"
#include "gromacs/fileio/checkpoint.h"
#include "gromacs/gmxlib/nrnb.h"
#include "gromacs/listed_forces/listed_forces.h"
#include "gromacs/mdlib/checkpointhandler.h"
#include "gromacs/mdlib/constr.h"
#include "gromacs/mdlib/coupling.h"
#include "gromacs/mdlib/energyoutput.h"
#include "gromacs/mdlib/mdatoms.h"
#include "gromacs/mdlib/resethandler.h"
#include "gromacs/mdlib/update.h"
#include "gromacs/mdrun/replicaexchange.h"
#include "gromacs/mdrun/shellfc.h"
#include "gromacs/mdrunutility/handlerestart.h"
#include "gromacs/mdrunutility/printtime.h"
#include "gromacs/mdtypes/commrec.h"
#include "gromacs/mdtypes/fcdata.h"
#include "gromacs/mdtypes/forcerec.h"
#include "gromacs/mdtypes/inputrec.h"
#include "gromacs/mdtypes/mdatom.h"
#include "gromacs/mdtypes/mdrunoptions.h"
#include "gromacs/mdtypes/observableshistory.h"
#include "gromacs/nbnxm/nbnxm.h"
#include "gromacs/topology/mtop_util.h"
#include "gromacs/topology/topology.h"
#include "gromacs/trajectory/trajectoryframe.h"
#include "gromacs/utility/fatalerror.h"
#include "gromacs/utility/int64_to_int.h"

#include "computeglobalselement.h"
#include "constraintelement.h"
#include "forceelement.h"
#include "parrinellorahmanbarostat.h"
#include "simulatoralgorithm.h"
#include "statepropagatordata.h"
#include "velocityscalingtemperaturecoupling.h"

namespace gmx
{
void ModularSimulator::run()
{
    GMX_LOG(legacySimulatorData_->mdlog.info)
            .asParagraph()
            .appendText("Using the modular simulator.");

    ModularSimulatorAlgorithmBuilder algorithmBuilder(compat::make_not_null(legacySimulatorData_),
                                                      std::move(checkpointDataHolder_));
    addIntegrationElements(&algorithmBuilder);
    auto algorithm = algorithmBuilder.build();

    while (const auto* task = algorithm.getNextTask())
    {
        // execute task
        (*task)();
    }
}

void ModularSimulator::addIntegrationElements(ModularSimulatorAlgorithmBuilder* builder)
{
    if (legacySimulatorData_->inputrec->eI == IntegrationAlgorithm::MD)
    {
        // The leap frog integration algorithm
        builder->add<ForceElement>();
        builder->add<StatePropagatorData::Element>();
        if (legacySimulatorData_->inputrec->etc == TemperatureCoupling::VRescale
            || legacySimulatorData_->inputrec->etc == TemperatureCoupling::Berendsen
            || legacySimulatorData_->inputrec->etc == TemperatureCoupling::NoseHoover)
        {
            builder->add<VelocityScalingTemperatureCoupling>(Offset(-1),
                                                             UseFullStepKE::No,
                                                             ReportPreviousStepConservedEnergy::No,
                                                             PropagatorTag("LeapFrogPropagator"));
        }
        builder->add<Propagator<IntegrationStage::LeapFrog>>(
                PropagatorTag("LeapFrogPropagator"), TimeStep(legacySimulatorData_->inputrec->delta_t));
        if (legacySimulatorData_->constr)
        {
            builder->add<ConstraintsElement<ConstraintVariable::Positions>>();
        }
        builder->add<ComputeGlobalsElement<ComputeGlobalsAlgorithm::LeapFrog>>();
        if (legacySimulatorData_->inputrec->epc == PressureCoupling::ParrinelloRahman)
        {
            builder->add<ParrinelloRahmanBarostat>(Offset(-1), PropagatorTag("LeapFrogPropagator"));
        }
    }
    else if (legacySimulatorData_->inputrec->eI == IntegrationAlgorithm::VV)
    {
        // The velocity verlet integration algorithm
        builder->add<ForceElement>();
        builder->add<Propagator<IntegrationStage::VelocitiesOnly>>(
                PropagatorTag("VelocityHalfStep"), TimeStep(0.5 * legacySimulatorData_->inputrec->delta_t));
        if (legacySimulatorData_->constr)
        {
            builder->add<ConstraintsElement<ConstraintVariable::Velocities>>();
        }
        builder->add<ComputeGlobalsElement<ComputeGlobalsAlgorithm::VelocityVerlet>>();
        builder->add<StatePropagatorData::Element>();
        if (legacySimulatorData_->inputrec->etc == TemperatureCoupling::VRescale
            || legacySimulatorData_->inputrec->etc == TemperatureCoupling::Berendsen)
        {
            builder->add<VelocityScalingTemperatureCoupling>(
                    Offset(0),
                    UseFullStepKE::Yes,
                    ReportPreviousStepConservedEnergy::Yes,
                    PropagatorTag("VelocityHalfAndPositionFullStep"));
        }
        builder->add<Propagator<IntegrationStage::VelocityVerletPositionsAndVelocities>>(
                PropagatorTag("VelocityHalfAndPositionFullStep"),
                TimeStep(legacySimulatorData_->inputrec->delta_t));
        if (legacySimulatorData_->constr)
        {
            builder->add<ConstraintsElement<ConstraintVariable::Positions>>();
        }
        builder->add<ComputeGlobalsElement<ComputeGlobalsAlgorithm::VelocityVerlet>>();
        if (legacySimulatorData_->inputrec->epc == PressureCoupling::ParrinelloRahman)
        {
            builder->add<ParrinelloRahmanBarostat>(Offset(-1), PropagatorTag("VelocityHalfStep"));
        }
    }
    else
    {
        gmx_fatal(FARGS, "Integrator not implemented for the modular simulator.");
    }
    builder->add<EnergyData::Element>();
}

bool ModularSimulator::isInputCompatible(bool                             exitOnFailure,
                                         const t_inputrec*                inputrec,
                                         bool                             doRerun,
                                         const gmx_mtop_t&                globalTopology,
                                         const gmx_multisim_t*            ms,
                                         const ReplicaExchangeParameters& replExParams,
                                         const t_fcdata*                  fcd,
                                         bool                             doEssentialDynamics,
                                         bool                             doMembed)
{
    auto conditionalAssert = [exitOnFailure](bool condition, const char* message) {
        if (exitOnFailure)
        {
            GMX_RELEASE_ASSERT(condition, message);
        }
        return condition;
    };

    // GMX_USE_MODULAR_SIMULATOR allows to use modular simulator also for non-standard uses,
    // such as the leap-frog integrator
    const auto modularSimulatorExplicitlyTurnedOn = (getenv("GMX_USE_MODULAR_SIMULATOR") != nullptr);
    // GMX_USE_MODULAR_SIMULATOR allows to use disable modular simulator for all uses,
    // including the velocity-verlet integrator used by default
    const auto modularSimulatorExplicitlyTurnedOff = (getenv("GMX_DISABLE_MODULAR_SIMULATOR") != nullptr);

    GMX_RELEASE_ASSERT(
            !(modularSimulatorExplicitlyTurnedOn && modularSimulatorExplicitlyTurnedOff),
            "Cannot have both GMX_USE_MODULAR_SIMULATOR=ON and GMX_DISABLE_MODULAR_SIMULATOR=ON. "
            "Unset one of the two environment variables to explicitly chose which simulator to "
            "use, "
            "or unset both to recover default behavior.");

    GMX_RELEASE_ASSERT(
            !(modularSimulatorExplicitlyTurnedOff && inputrec->eI == IntegrationAlgorithm::VV
              && inputrec->epc == PressureCoupling::ParrinelloRahman),
            "Cannot use a Parrinello-Rahman barostat with md-vv and "
            "GMX_DISABLE_MODULAR_SIMULATOR=ON, "
            "as the Parrinello-Rahman barostat is not implemented in the legacy simulator. Unset "
            "GMX_DISABLE_MODULAR_SIMULATOR or use a different pressure control algorithm.");

    bool isInputCompatible = conditionalAssert(
            inputrec->eI == IntegrationAlgorithm::MD || inputrec->eI == IntegrationAlgorithm::VV,
            "Only integrators md and md-vv are supported by the modular simulator.");
    isInputCompatible = isInputCompatible
                        && conditionalAssert(inputrec->eI != IntegrationAlgorithm::MD
                                                     || modularSimulatorExplicitlyTurnedOn,
                                             "Set GMX_USE_MODULAR_SIMULATOR=ON to use the modular "
                                             "simulator with integrator md.");
    isInputCompatible =
            isInputCompatible
            && conditionalAssert(
                       !inputrec->useMts,
                       "Multiple time stepping is not supported by the modular simulator.");
    isInputCompatible =
            isInputCompatible
            && conditionalAssert(!doRerun, "Rerun is not supported by the modular simulator.");
    isInputCompatible = isInputCompatible
                        && conditionalAssert(inputrec->etc == TemperatureCoupling::No
                                                     || inputrec->etc == TemperatureCoupling::VRescale
                                                     || inputrec->etc == TemperatureCoupling::Berendsen
                                                     || (inputrec->etc == TemperatureCoupling::NoseHoover
                                                         && inputrec->eI == IntegrationAlgorithm::MD),
                                             "Only v-rescale, Berendsen and Nose-Hoover "
                                             "thermostats are supported by the modular simulator.");
    isInputCompatible =
            isInputCompatible
            && conditionalAssert(
                       inputrec->epc == PressureCoupling::No
                               || inputrec->epc == PressureCoupling::ParrinelloRahman,
                       "Only Parrinello-Rahman barostat is supported by the modular simulator.");
    isInputCompatible =
            isInputCompatible
            && conditionalAssert(
                       !(inputrecNptTrotter(inputrec) || inputrecNphTrotter(inputrec)
                         || inputrecNvtTrotter(inputrec)),
                       "Legacy Trotter decomposition is not supported by the modular simulator.");
    isInputCompatible =
            isInputCompatible
            && conditionalAssert(inputrec->efep == FreeEnergyPerturbationType::No
                                         || inputrec->efep == FreeEnergyPerturbationType::Yes
                                         || inputrec->efep == FreeEnergyPerturbationType::SlowGrowth,
                                 "Expanded ensemble free energy calculation is not "
                                 "supported by the modular simulator.");
    isInputCompatible = isInputCompatible
                        && conditionalAssert(!inputrec->bPull,
                                             "Pulling is not supported by the modular simulator.");
    isInputCompatible =
            isInputCompatible
            && conditionalAssert(inputrec->cos_accel == 0.0,
                                 "Acceleration is not supported by the modular simulator.");
    isInputCompatible =
            isInputCompatible
            && conditionalAssert(!inputrecFrozenAtoms(inputrec),
                                 "Freeze groups are not supported by the modular simulator.");
    isInputCompatible =
            isInputCompatible
            && conditionalAssert(
                       inputrec->deform[XX][XX] == 0.0 && inputrec->deform[XX][YY] == 0.0
                               && inputrec->deform[XX][ZZ] == 0.0 && inputrec->deform[YY][XX] == 0.0
                               && inputrec->deform[YY][YY] == 0.0 && inputrec->deform[YY][ZZ] == 0.0
                               && inputrec->deform[ZZ][XX] == 0.0 && inputrec->deform[ZZ][YY] == 0.0
                               && inputrec->deform[ZZ][ZZ] == 0.0,
                       "Deformation is not supported by the modular simulator.");
    isInputCompatible =
            isInputCompatible
            && conditionalAssert(gmx_mtop_interaction_count(globalTopology, IF_VSITE) == 0,
                                 "Virtual sites are not supported by the modular simulator.");
    isInputCompatible = isInputCompatible
                        && conditionalAssert(!inputrec->bDoAwh,
                                             "AWH is not supported by the modular simulator.");
    isInputCompatible =
            isInputCompatible
            && conditionalAssert(gmx_mtop_ftype_count(globalTopology, F_DISRES) == 0,
                                 "Distance restraints are not supported by the modular simulator.");
    isInputCompatible =
            isInputCompatible
            && conditionalAssert(
                       gmx_mtop_ftype_count(globalTopology, F_ORIRES) == 0,
                       "Orientation restraints are not supported by the modular simulator.");
    isInputCompatible =
            isInputCompatible
            && conditionalAssert(ms == nullptr,
                                 "Multi-sim are not supported by the modular simulator.");
    isInputCompatible =
            isInputCompatible
            && conditionalAssert(replExParams.exchangeInterval == 0,
                                 "Replica exchange is not supported by the modular simulator.");

    int numEnsembleRestraintSystems;
    if (fcd)
    {
        numEnsembleRestraintSystems = fcd->disres->nsystems;
    }
    else
    {
        auto distantRestraintEnsembleEnvVar = getenv("GMX_DISRE_ENSEMBLE_SIZE");
        numEnsembleRestraintSystems =
                (ms != nullptr && distantRestraintEnsembleEnvVar != nullptr)
                        ? static_cast<int>(strtol(distantRestraintEnsembleEnvVar, nullptr, 10))
                        : 0;
    }
    isInputCompatible =
            isInputCompatible
            && conditionalAssert(numEnsembleRestraintSystems <= 1,
                                 "Ensemble restraints are not supported by the modular simulator.");
    isInputCompatible =
            isInputCompatible
            && conditionalAssert(!doSimulatedAnnealing(inputrec),
                                 "Simulated annealing is not supported by the modular simulator.");
    isInputCompatible =
            isInputCompatible
            && conditionalAssert(!inputrec->bSimTemp,
                                 "Simulated tempering is not supported by the modular simulator.");
    isInputCompatible = isInputCompatible
                        && conditionalAssert(!inputrec->bExpanded,
                                             "Expanded ensemble simulations are not supported by "
                                             "the modular simulator.");
    isInputCompatible =
            isInputCompatible
            && conditionalAssert(!doEssentialDynamics,
                                 "Essential dynamics is not supported by the modular simulator.");
    isInputCompatible = isInputCompatible
                        && conditionalAssert(inputrec->eSwapCoords == SwapType::No,
                                             "Ion / water position swapping is not supported by "
                                             "the modular simulator.");
    isInputCompatible =
            isInputCompatible
            && conditionalAssert(!inputrec->bIMD,
                                 "Interactive MD is not supported by the modular simulator.");
    isInputCompatible =
            isInputCompatible
            && conditionalAssert(!doMembed,
                                 "Membrane embedding is not supported by the modular simulator.");
    // TODO: Change this to the boolean passed when we merge the user interface change for the GPU update.
    isInputCompatible =
            isInputCompatible
            && conditionalAssert(
                       getenv("GMX_FORCE_UPDATE_DEFAULT_GPU") == nullptr,
                       "Integration on the GPU is not supported by the modular simulator.");
    // Modular simulator is centered around NS updates
    // TODO: think how to handle nstlist == 0
    isInputCompatible = isInputCompatible
                        && conditionalAssert(inputrec->nstlist != 0,
                                             "Simulations without neighbor list update are not "
                                             "supported by the modular simulator.");
    isInputCompatible = isInputCompatible
                        && conditionalAssert(!GMX_FAHCORE,
                                             "GMX_FAHCORE not supported by the modular simulator.");
<<<<<<< HEAD
    GMX_RELEASE_ASSERT(
            isInputCompatible
                    || !(inputrec->eI == IntegrationAlgorithm::VV
                         && inputrec->epc == PressureCoupling::ParrinelloRahman),
            "Requested Parrinello-Rahman barostat with md-vv, but other options are not compatible "
            "with the modular simulator. The Parrinello-Rahman barostat is not implemented for "
            "md-vv in the legacy simulator. Use a different pressure control algorithm.");
=======
    if (!isInputCompatible && (inputrec->eI == eiVV && inputrec->epc == epcPARRINELLORAHMAN))
    {
        gmx_fatal(FARGS,
                  "Requested Parrinello-Rahman barostat with md-vv. This combination is only "
                  "available in the modular simulator. Some other selected options are, however, "
                  "only available in the legacy simulator. Use a different pressure control "
                  "algorithm.");
    }
>>>>>>> d09f2a36

    return isInputCompatible;
}

ModularSimulator::ModularSimulator(std::unique_ptr<LegacySimulatorData>      legacySimulatorData,
                                   std::unique_ptr<ReadCheckpointDataHolder> checkpointDataHolder) :
    legacySimulatorData_(std::move(legacySimulatorData)),
    checkpointDataHolder_(std::move(checkpointDataHolder))
{
    checkInputForDisabledFunctionality();
}

void ModularSimulator::checkInputForDisabledFunctionality()
{
    isInputCompatible(true,
                      legacySimulatorData_->inputrec,
                      legacySimulatorData_->mdrunOptions.rerun,
                      legacySimulatorData_->top_global,
                      legacySimulatorData_->ms,
                      legacySimulatorData_->replExParams,
                      legacySimulatorData_->fr->fcdata.get(),
                      opt2bSet("-ei", legacySimulatorData_->nfile, legacySimulatorData_->fnm),
                      legacySimulatorData_->membed != nullptr);
    if (legacySimulatorData_->observablesHistory->edsamHistory)
    {
        gmx_fatal(FARGS,
                  "The checkpoint is from a run with essential dynamics sampling, "
                  "but the current run did not specify the -ei option. "
                  "Either specify the -ei option to mdrun, or do not use this checkpoint file.");
    }
}

void ModularSimulator::readCheckpointToTrxFrame(t_trxframe*               fr,
                                                ReadCheckpointDataHolder* readCheckpointDataHolder,
                                                const CheckpointHeaderContents& checkpointHeaderContents)
{
    GMX_RELEASE_ASSERT(checkpointHeaderContents.isModularSimulatorCheckpoint,
                       "ModularSimulator::readCheckpointToTrxFrame can only read checkpoints "
                       "written by modular simulator.");
    fr->bStep = true;
    fr->step = int64_to_int(checkpointHeaderContents.step, "conversion of checkpoint to trajectory");
    fr->bTime = true;
    fr->time  = checkpointHeaderContents.t;

    fr->bAtoms = false;

    StatePropagatorData::readCheckpointToTrxFrame(
            fr, readCheckpointDataHolder->checkpointData(StatePropagatorData::checkpointID()));
    if (readCheckpointDataHolder->keyExists(FreeEnergyPerturbationData::checkpointID()))
    {
        FreeEnergyPerturbationData::readCheckpointToTrxFrame(
                fr, readCheckpointDataHolder->checkpointData(FreeEnergyPerturbationData::checkpointID()));
    }
    else
    {
        FreeEnergyPerturbationData::readCheckpointToTrxFrame(fr, std::nullopt);
    }
}

} // namespace gmx<|MERGE_RESOLUTION|>--- conflicted
+++ resolved
@@ -224,8 +224,8 @@
     isInputCompatible =
             isInputCompatible
             && conditionalAssert(
-                       !inputrec->useMts,
-                       "Multiple time stepping is not supported by the modular simulator.");
+                    !inputrec->useMts,
+                    "Multiple time stepping is not supported by the modular simulator.");
     isInputCompatible =
             isInputCompatible
             && conditionalAssert(!doRerun, "Rerun is not supported by the modular simulator.");
@@ -240,15 +240,14 @@
     isInputCompatible =
             isInputCompatible
             && conditionalAssert(
-                       inputrec->epc == PressureCoupling::No
-                               || inputrec->epc == PressureCoupling::ParrinelloRahman,
-                       "Only Parrinello-Rahman barostat is supported by the modular simulator.");
-    isInputCompatible =
-            isInputCompatible
-            && conditionalAssert(
-                       !(inputrecNptTrotter(inputrec) || inputrecNphTrotter(inputrec)
-                         || inputrecNvtTrotter(inputrec)),
-                       "Legacy Trotter decomposition is not supported by the modular simulator.");
+                    inputrec->epc == PressureCoupling::No || inputrec->epc == PressureCoupling::ParrinelloRahman,
+                    "Only Parrinello-Rahman barostat is supported by the modular simulator.");
+    isInputCompatible =
+            isInputCompatible
+            && conditionalAssert(
+                    !(inputrecNptTrotter(inputrec) || inputrecNphTrotter(inputrec)
+                      || inputrecNvtTrotter(inputrec)),
+                    "Legacy Trotter decomposition is not supported by the modular simulator.");
     isInputCompatible =
             isInputCompatible
             && conditionalAssert(inputrec->efep == FreeEnergyPerturbationType::No
@@ -270,12 +269,12 @@
     isInputCompatible =
             isInputCompatible
             && conditionalAssert(
-                       inputrec->deform[XX][XX] == 0.0 && inputrec->deform[XX][YY] == 0.0
-                               && inputrec->deform[XX][ZZ] == 0.0 && inputrec->deform[YY][XX] == 0.0
-                               && inputrec->deform[YY][YY] == 0.0 && inputrec->deform[YY][ZZ] == 0.0
-                               && inputrec->deform[ZZ][XX] == 0.0 && inputrec->deform[ZZ][YY] == 0.0
-                               && inputrec->deform[ZZ][ZZ] == 0.0,
-                       "Deformation is not supported by the modular simulator.");
+                    inputrec->deform[XX][XX] == 0.0 && inputrec->deform[XX][YY] == 0.0
+                            && inputrec->deform[XX][ZZ] == 0.0 && inputrec->deform[YY][XX] == 0.0
+                            && inputrec->deform[YY][YY] == 0.0 && inputrec->deform[YY][ZZ] == 0.0
+                            && inputrec->deform[ZZ][XX] == 0.0 && inputrec->deform[ZZ][YY] == 0.0
+                            && inputrec->deform[ZZ][ZZ] == 0.0,
+                    "Deformation is not supported by the modular simulator.");
     isInputCompatible =
             isInputCompatible
             && conditionalAssert(gmx_mtop_interaction_count(globalTopology, IF_VSITE) == 0,
@@ -290,8 +289,8 @@
     isInputCompatible =
             isInputCompatible
             && conditionalAssert(
-                       gmx_mtop_ftype_count(globalTopology, F_ORIRES) == 0,
-                       "Orientation restraints are not supported by the modular simulator.");
+                    gmx_mtop_ftype_count(globalTopology, F_ORIRES) == 0,
+                    "Orientation restraints are not supported by the modular simulator.");
     isInputCompatible =
             isInputCompatible
             && conditionalAssert(ms == nullptr,
@@ -308,7 +307,7 @@
     }
     else
     {
-        auto distantRestraintEnsembleEnvVar = getenv("GMX_DISRE_ENSEMBLE_SIZE");
+        auto* distantRestraintEnsembleEnvVar = getenv("GMX_DISRE_ENSEMBLE_SIZE");
         numEnsembleRestraintSystems =
                 (ms != nullptr && distantRestraintEnsembleEnvVar != nullptr)
                         ? static_cast<int>(strtol(distantRestraintEnsembleEnvVar, nullptr, 10))
@@ -350,8 +349,8 @@
     isInputCompatible =
             isInputCompatible
             && conditionalAssert(
-                       getenv("GMX_FORCE_UPDATE_DEFAULT_GPU") == nullptr,
-                       "Integration on the GPU is not supported by the modular simulator.");
+                    getenv("GMX_FORCE_UPDATE_DEFAULT_GPU") == nullptr,
+                    "Integration on the GPU is not supported by the modular simulator.");
     // Modular simulator is centered around NS updates
     // TODO: think how to handle nstlist == 0
     isInputCompatible = isInputCompatible
@@ -361,16 +360,8 @@
     isInputCompatible = isInputCompatible
                         && conditionalAssert(!GMX_FAHCORE,
                                              "GMX_FAHCORE not supported by the modular simulator.");
-<<<<<<< HEAD
-    GMX_RELEASE_ASSERT(
-            isInputCompatible
-                    || !(inputrec->eI == IntegrationAlgorithm::VV
-                         && inputrec->epc == PressureCoupling::ParrinelloRahman),
-            "Requested Parrinello-Rahman barostat with md-vv, but other options are not compatible "
-            "with the modular simulator. The Parrinello-Rahman barostat is not implemented for "
-            "md-vv in the legacy simulator. Use a different pressure control algorithm.");
-=======
-    if (!isInputCompatible && (inputrec->eI == eiVV && inputrec->epc == epcPARRINELLORAHMAN))
+    if (!isInputCompatible
+        && (inputrec->eI == IntegrationAlgorithm::VV && inputrec->epc == PressureCoupling::ParrinelloRahman))
     {
         gmx_fatal(FARGS,
                   "Requested Parrinello-Rahman barostat with md-vv. This combination is only "
@@ -378,8 +369,6 @@
                   "only available in the legacy simulator. Use a different pressure control "
                   "algorithm.");
     }
->>>>>>> d09f2a36
-
     return isInputCompatible;
 }
 
