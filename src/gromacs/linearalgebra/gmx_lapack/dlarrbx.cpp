--- conflicted
+++ resolved
@@ -6,11 +6,10 @@
 
 #include "lapack_limits.h"
 
-<<<<<<< HEAD
 void F77_FUNC(dlarrbx, DLARRBX)(int*    n,
                                 double* d__,
-                                double* l,
-                                double* ld,
+                                double* /*l*/,
+                                double* /*ld*/,
                                 double* lld,
                                 int*    ifirst,
                                 int*    ilast,
@@ -23,25 +22,6 @@
                                 double* work,
                                 int*    iwork,
                                 int*    info)
-=======
-void
-F77_FUNC(dlarrbx,DLARRBX)(int *n, 
-	 double *d__, 
-	 double * /*l*/,
-	 double * /*ld*/,
-	 double *lld, 
-	 int *ifirst, 
-	 int *ilast, 
-	 double *rtol1, 
-	 double *rtol2, 
-	 int *offset, 
-	 double *w, 
-	 double *wgap, 
-	 double *werr, 
-	 double *work,
-	 int *iwork, 
-	 int *info)
->>>>>>> ec843a72
 {
     int    i__1, i__2, i__3;
     double d__1, d__2;
