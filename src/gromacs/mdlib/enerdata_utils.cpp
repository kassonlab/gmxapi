/*
 * This file is part of the GROMACS molecular simulation package.
 *
 * Copyright (c) 1991-2000, University of Groningen, The Netherlands.
 * Copyright (c) 2001-2004, The GROMACS development team.
 * Copyright (c) 2013,2014,2015,2016,2017 by the GROMACS development team.
 * Copyright (c) 2018,2019,2020,2021, by the GROMACS development team, led by
 * Mark Abraham, David van der Spoel, Berk Hess, and Erik Lindahl,
 * and including many others, as listed in the AUTHORS file in the
 * top-level source directory and at http://www.gromacs.org.
 *
 * GROMACS is free software; you can redistribute it and/or
 * modify it under the terms of the GNU Lesser General Public License
 * as published by the Free Software Foundation; either version 2.1
 * of the License, or (at your option) any later version.
 *
 * GROMACS is distributed in the hope that it will be useful,
 * but WITHOUT ANY WARRANTY; without even the implied warranty of
 * MERCHANTABILITY or FITNESS FOR A PARTICULAR PURPOSE.  See the GNU
 * Lesser General Public License for more details.
 *
 * You should have received a copy of the GNU Lesser General Public
 * License along with GROMACS; if not, see
 * http://www.gnu.org/licenses, or write to the Free Software Foundation,
 * Inc., 51 Franklin Street, Fifth Floor, Boston, MA  02110-1301  USA.
 *
 * If you want to redistribute modifications to GROMACS, please
 * consider that scientific software is very special. Version
 * control is crucial - bugs must be traceable. We will be happy to
 * consider code for inclusion in the official distribution, but
 * derived work must not be called official GROMACS. Details are found
 * in the README & COPYING files - if they are missing, get the
 * official version at http://www.gromacs.org.
 *
 * To help us fund GROMACS development, we humbly ask that you cite
 * the research papers on the package. Check out http://www.gromacs.org.
 */
#include "gmxpre.h"

#include "enerdata_utils.h"

#include "gromacs/gmxlib/network.h"
#include "gromacs/mdtypes/commrec.h"
#include "gromacs/mdtypes/enerdata.h"
#include "gromacs/mdtypes/inputrec.h"
#include "gromacs/utility/fatalerror.h"
#include "gromacs/utility/smalloc.h"

ForeignLambdaTerms::ForeignLambdaTerms(int numLambdas) :
    numLambdas_(numLambdas),
    energies_(1 + numLambdas),
    dhdl_(1 + numLambdas)
{
}

std::pair<std::vector<double>, std::vector<double>> ForeignLambdaTerms::getTerms(const t_commrec* cr) const
{
    GMX_RELEASE_ASSERT(finalizedPotentialContributions_,
                       "The object needs to be finalized before calling getTerms");

    std::vector<double> data(2 * numLambdas_);
    for (int i = 0; i < numLambdas_; i++)
    {
        data[i]               = energies_[1 + i] - energies_[0];
        data[numLambdas_ + i] = dhdl_[1 + i];
    }
    if (cr && cr->nnodes > 1)
    {
        gmx_sumd(data.size(), data.data(), cr);
    }
    auto dataMid = data.begin() + numLambdas_;

    return { { data.begin(), dataMid }, { dataMid, data.end() } };
}

void ForeignLambdaTerms::zeroAllTerms()
{
    std::fill(energies_.begin(), energies_.end(), 0.0);
    std::fill(dhdl_.begin(), dhdl_.end(), 0.0);
    finalizedPotentialContributions_ = false;
}

gmx_enerdata_t::gmx_enerdata_t(int numEnergyGroups, int numFepLambdas) :
    grpp(numEnergyGroups),
    foreignLambdaTerms(numFepLambdas),
    foreign_grpp(numEnergyGroups)
{
}

static real sum_v(int n, gmx::ArrayRef<const real> v)
{
    real t;
    int  i;

    t = 0.0;
    for (i = 0; (i < n); i++)
    {
        t = t + v[i];
    }

    return t;
}

void sum_epot(const gmx_grppairener_t& grpp, real* epot)
{
    int i;

    /* Accumulate energies */
    epot[F_COUL_SR] = sum_v(grpp.nener, grpp.energyGroupPairTerms[NonBondedEnergyTerms::CoulombSR]);
    epot[F_LJ]      = sum_v(grpp.nener, grpp.energyGroupPairTerms[NonBondedEnergyTerms::LJSR]);
    epot[F_LJ14]    = sum_v(grpp.nener, grpp.energyGroupPairTerms[NonBondedEnergyTerms::LJ14]);
    epot[F_COUL14]  = sum_v(grpp.nener, grpp.energyGroupPairTerms[NonBondedEnergyTerms::Coulomb14]);

    /* lattice part of LR doesnt belong to any group
     * and has been added earlier
     */
    epot[F_BHAM] = sum_v(grpp.nener, grpp.energyGroupPairTerms[NonBondedEnergyTerms::BuckinghamSR]);

    epot[F_EPOT] = 0;
    for (i = 0; (i < F_EPOT); i++)
    {
        if (i != F_DISRESVIOL && i != F_ORIRESDEV)
        {
            epot[F_EPOT] += epot[i];
        }
    }
}

// Adds computed dH/dlambda contribution i to the requested output
static void set_dhdl_output(gmx_enerdata_t* enerd, int i, const t_lambda& fepvals)
{
<<<<<<< HEAD
    enerd->term[F_DVDL] = 0.0;
    for (auto i : keysOf(fepvals.separate_dvdl))
=======
    if (fepvals.separate_dvdl[i])
>>>>>>> d09f2a36
    {
        /* Translate free-energy term indices to idef term indices.
         * Could this be done more readably/compactly?
         */
        int index;
        switch (i)
        {
<<<<<<< HEAD
            /* Translate free-energy term indices to idef term indices.
             * Could this be done more readably/compactly?
             */
            int index;
            switch (i)
            {
                case (FreeEnergyPerturbationCouplingType::Mass): index = F_DKDL; break;
                case (FreeEnergyPerturbationCouplingType::Coul): index = F_DVDL_COUL; break;
                case (FreeEnergyPerturbationCouplingType::Vdw): index = F_DVDL_VDW; break;
                case (FreeEnergyPerturbationCouplingType::Bonded): index = F_DVDL_BONDED; break;
                case (FreeEnergyPerturbationCouplingType::Restraint):
                    index = F_DVDL_RESTRAINT;
                    break;
                default: index = F_DVDL; break;
            }
            enerd->term[index] = enerd->dvdl_lin[i] + enerd->dvdl_nonlin[i];
            if (debug)
            {
                fprintf(debug,
                        "dvdl-%s[%2d]: %f: non-linear %f + linear %f\n",
                        enumValueToString(i),
                        static_cast<int>(i),
                        enerd->term[index],
                        enerd->dvdl_nonlin[i],
                        enerd->dvdl_lin[i]);
            }
=======
            case (efptMASS): index = F_DKDL; break;
            case (efptCOUL): index = F_DVDL_COUL; break;
            case (efptVDW): index = F_DVDL_VDW; break;
            case (efptBONDED): index = F_DVDL_BONDED; break;
            case (efptRESTRAINT): index = F_DVDL_RESTRAINT; break;
            default: index = F_DVDL; break;
>>>>>>> d09f2a36
        }
        enerd->term[index] = enerd->dvdl_lin[i] + enerd->dvdl_nonlin[i];
        if (debug)
        {
<<<<<<< HEAD
            enerd->term[F_DVDL] += enerd->dvdl_lin[i] + enerd->dvdl_nonlin[i];
            if (debug)
            {
                fprintf(debug,
                        "dvd-%sl[%2d]: %f: non-linear %f + linear %f\n",
                        enumValueToString(FreeEnergyPerturbationCouplingType::Fep),
                        static_cast<int>(i),
                        enerd->term[F_DVDL],
                        enerd->dvdl_nonlin[i],
                        enerd->dvdl_lin[i]);
            }
=======
            fprintf(debug, "dvdl-%s[%2d]: %f: non-linear %f + linear %f\n", efpt_names[i], i,
                    enerd->term[index], enerd->dvdl_nonlin[i], enerd->dvdl_lin[i]);
        }
    }
    else
    {
        enerd->term[F_DVDL] += enerd->dvdl_lin[i] + enerd->dvdl_nonlin[i];
        if (debug)
        {
            fprintf(debug, "dvd-%sl[%2d]: %f: non-linear %f + linear %f\n", efpt_names[0], i,
                    enerd->term[F_DVDL], enerd->dvdl_nonlin[i], enerd->dvdl_lin[i]);
>>>>>>> d09f2a36
        }
    }
}

void ForeignLambdaTerms::addConstantDhdl(const double dhdl)
{
    for (double& foreignDhdl : dhdl_)
    {
        foreignDhdl += dhdl;
    }
}

void ForeignLambdaTerms::finalizePotentialContributions(gmx::ArrayRef<const double> dvdlLinear,
                                                        gmx::ArrayRef<const real>   lambda,
                                                        const t_lambda&             fepvals)
{
    if (finalizedPotentialContributions_)
    {
        return;
    }

    double dvdl_lin = 0;
    for (int i = 0; i < static_cast<int>(FreeEnergyPerturbationCouplingType::Count); i++)
    {
        dvdl_lin += dvdlLinear[i];
    }
    addConstantDhdl(dvdl_lin);

    /* Sum the foreign lambda energy difference contributions.
     * Note that here we only add the potential energy components.
     * The constraint and kinetic energy components are add after integration
     * by sum_dhdl().
     */
    for (int i = 0; i < fepvals.n_lambda; i++)
    {
        /* note we are iterating over fepvals here!
           For the current lam, dlam = 0 automatically,
           so we don't need to add anything to the
           enerd->enerpart_lambda[0] */

        /* we don't need to worry about dvdl_lin contributions to dE at
           current lambda, because the contributions to the current
           lambda are automatically zeroed */

        double enerpart_lambda = 0;
        for (gmx::index j = 0; j < lambda.ssize(); j++)
        {
            /* Note that this loop is over all dhdl components, not just the separated ones */
            const double dlam = fepvals.all_lambda[j][i] - lambda[j];

            enerpart_lambda += dlam * dvdlLinear[j];
        }
        accumulate(1 + i, enerpart_lambda, 0);
    }

    finalizedPotentialContributions_ = true;
}

void accumulatePotentialEnergies(gmx_enerdata_t* enerd, gmx::ArrayRef<const real> lambda, const t_lambda* fepvals)
{
    sum_epot(enerd->grpp, enerd->term.data());

    if (fepvals)
    {
        enerd->term[F_DVDL] = 0.0;
        for (int i = 0; i < efptNR; i++)
        {
            // Skip kinetic terms here, as those are not available here yet
            if (i != efptMASS)
            {
                set_dhdl_output(enerd, i, *fepvals);
            }
        }

        enerd->foreignLambdaTerms.finalizePotentialContributions(enerd->dvdl_lin, lambda, *fepvals);
    }
}

void ForeignLambdaTerms::accumulateKinetic(int listIndex, double energy, double dhdl)
{
    energies_[listIndex] += energy;
    dhdl_[listIndex] += dhdl;
}

void ForeignLambdaTerms::finalizeKineticContributions(gmx::ArrayRef<const real> energyTerms,
                                                      const double              dhdlMass,
                                                      gmx::ArrayRef<const real> lambda,
                                                      const t_lambda&           fepvals)
{
    // Add perturbed mass contributions
    addConstantDhdl(dhdlMass);

    // Treat current lambda, the deltaH contribution is 0 as delta-lambda=0 for the current lambda
    accumulateKinetic(0, 0.0, energyTerms[F_DVDL_CONSTR]);
    if (!fepvals.separate_dvdl[FreeEnergyPerturbationCouplingType::Mass])
    {
        accumulateKinetic(0, 0.0, energyTerms[F_DKDL]);
    }

    for (int i = 0; i < fepvals.n_lambda; i++)
    {
        /* Note that potential energy terms have been added by sum_epot() -> sum_dvdl() */

        /* Constraints can not be evaluated at foreign lambdas, so we add
         * a linear extrapolation. This is an approximation, but usually
         * quite accurate since constraints change little between lambdas.
         */
        const FreeEnergyPerturbationCouplingType lambdaIndex =
                (fepvals.separate_dvdl[FreeEnergyPerturbationCouplingType::Bonded]
                         ? FreeEnergyPerturbationCouplingType::Bonded
                         : FreeEnergyPerturbationCouplingType::Fep);
        const double dlam = fepvals.all_lambda[lambdaIndex][i] - lambda[static_cast<int>(lambdaIndex)];
        accumulateKinetic(1 + i, dlam * energyTerms[F_DVDL_CONSTR], energyTerms[F_DVDL_CONSTR]);

        if (!fepvals.separate_dvdl[FreeEnergyPerturbationCouplingType::Mass])
        {
            const double dlam = fepvals.all_lambda[FreeEnergyPerturbationCouplingType::Mass][i]
                                - lambda[static_cast<int>(FreeEnergyPerturbationCouplingType::Mass)];
            accumulateKinetic(1 + i, dlam * energyTerms[F_DKDL], energyTerms[F_DKDL]);
        }
    }
}

void accumulateKineticLambdaComponents(gmx_enerdata_t*           enerd,
                                       gmx::ArrayRef<const real> lambda,
                                       const t_lambda&           fepvals)
{
    if (fepvals.separate_dvdl[FreeEnergyPerturbationCouplingType::Bonded])
    {
        enerd->term[F_DVDL_BONDED] += enerd->term[F_DVDL_CONSTR];
    }
    else
    {
        enerd->term[F_DVDL] += enerd->term[F_DVDL_CONSTR];
    }

<<<<<<< HEAD
    enerd->foreignLambdaTerms.finalizeKineticContributions(
            enerd->term, enerd->dvdl_lin[FreeEnergyPerturbationCouplingType::Mass], lambda, fepvals);
=======
    // Add computed mass dH/dlambda contribution to the requested output
    set_dhdl_output(enerd, efptMASS, fepvals);

    enerd->foreignLambdaTerms.finalizeKineticContributions(enerd->term, enerd->dvdl_lin[efptMASS],
                                                           lambda, fepvals);
>>>>>>> d09f2a36

    /* The constrain contribution is now included in other terms, so clear it */
    enerd->term[F_DVDL_CONSTR] = 0;
}

void reset_foreign_enerdata(gmx_enerdata_t* enerd)
{
    int i, j;

    /* First reset all foreign energy components.  Foreign energies always called on
       neighbor search steps */
    for (i = 0; (i < static_cast<int>(NonBondedEnergyTerms::Count)); i++)
    {
        for (j = 0; (j < enerd->grpp.nener); j++)
        {
            enerd->foreign_grpp.energyGroupPairTerms[i][j] = 0.0;
        }
    }

    /* potential energy components */
    for (i = 0; (i <= F_EPOT); i++)
    {
        enerd->foreign_term[i] = 0.0;
    }
}

void reset_dvdl_enerdata(gmx_enerdata_t* enerd)
{
    for (auto i : keysOf(enerd->dvdl_lin))
    {
        enerd->dvdl_lin[i]    = 0.0;
        enerd->dvdl_nonlin[i] = 0.0;
    }
}

void reset_enerdata(gmx_enerdata_t* enerd)
{
    int i, j;

    /* First reset all energy components. */
    for (i = 0; (i < static_cast<int>(NonBondedEnergyTerms::Count)); i++)
    {
        for (j = 0; (j < enerd->grpp.nener); j++)
        {
            enerd->grpp.energyGroupPairTerms[i][j] = 0.0_real;
        }
    }

    /* Normal potential energy components */
    for (i = 0; (i <= F_EPOT); i++)
    {
        enerd->term[i] = 0.0_real;
    }
    enerd->term[F_PDISPCORR]      = 0.0_real;
    enerd->term[F_DVDL]           = 0.0_real;
    enerd->term[F_DVDL_COUL]      = 0.0_real;
    enerd->term[F_DVDL_VDW]       = 0.0_real;
    enerd->term[F_DVDL_BONDED]    = 0.0_real;
    enerd->term[F_DVDL_RESTRAINT] = 0.0_real;
    enerd->term[F_DKDL]           = 0.0_real;
    enerd->foreignLambdaTerms.zeroAllTerms();
    /* reset foreign energy data and dvdl - separate functions since they are also called elsewhere */
    reset_foreign_enerdata(enerd);
    reset_dvdl_enerdata(enerd);
}<|MERGE_RESOLUTION|>--- conflicted
+++ resolved
@@ -43,13 +43,12 @@
 #include "gromacs/mdtypes/commrec.h"
 #include "gromacs/mdtypes/enerdata.h"
 #include "gromacs/mdtypes/inputrec.h"
+#include "gromacs/utility/enumerationhelpers.h"
 #include "gromacs/utility/fatalerror.h"
 #include "gromacs/utility/smalloc.h"
 
 ForeignLambdaTerms::ForeignLambdaTerms(int numLambdas) :
-    numLambdas_(numLambdas),
-    energies_(1 + numLambdas),
-    dhdl_(1 + numLambdas)
+    numLambdas_(numLambdas), energies_(1 + numLambdas), dhdl_(1 + numLambdas)
 {
 }
 
@@ -81,9 +80,7 @@
 }
 
 gmx_enerdata_t::gmx_enerdata_t(int numEnergyGroups, int numFepLambdas) :
-    grpp(numEnergyGroups),
-    foreignLambdaTerms(numFepLambdas),
-    foreign_grpp(numEnergyGroups)
+    grpp(numEnergyGroups), foreignLambdaTerms(numFepLambdas), foreign_grpp(numEnergyGroups)
 {
 }
 
@@ -127,14 +124,9 @@
 }
 
 // Adds computed dH/dlambda contribution i to the requested output
-static void set_dhdl_output(gmx_enerdata_t* enerd, int i, const t_lambda& fepvals)
-{
-<<<<<<< HEAD
-    enerd->term[F_DVDL] = 0.0;
-    for (auto i : keysOf(fepvals.separate_dvdl))
-=======
+static void set_dhdl_output(gmx_enerdata_t* enerd, FreeEnergyPerturbationCouplingType i, const t_lambda& fepvals)
+{
     if (fepvals.separate_dvdl[i])
->>>>>>> d09f2a36
     {
         /* Translate free-energy term indices to idef term indices.
          * Could this be done more readably/compactly?
@@ -142,60 +134,23 @@
         int index;
         switch (i)
         {
-<<<<<<< HEAD
-            /* Translate free-energy term indices to idef term indices.
-             * Could this be done more readably/compactly?
-             */
-            int index;
-            switch (i)
-            {
-                case (FreeEnergyPerturbationCouplingType::Mass): index = F_DKDL; break;
-                case (FreeEnergyPerturbationCouplingType::Coul): index = F_DVDL_COUL; break;
-                case (FreeEnergyPerturbationCouplingType::Vdw): index = F_DVDL_VDW; break;
-                case (FreeEnergyPerturbationCouplingType::Bonded): index = F_DVDL_BONDED; break;
-                case (FreeEnergyPerturbationCouplingType::Restraint):
-                    index = F_DVDL_RESTRAINT;
-                    break;
-                default: index = F_DVDL; break;
-            }
-            enerd->term[index] = enerd->dvdl_lin[i] + enerd->dvdl_nonlin[i];
-            if (debug)
-            {
-                fprintf(debug,
-                        "dvdl-%s[%2d]: %f: non-linear %f + linear %f\n",
-                        enumValueToString(i),
-                        static_cast<int>(i),
-                        enerd->term[index],
-                        enerd->dvdl_nonlin[i],
-                        enerd->dvdl_lin[i]);
-            }
-=======
-            case (efptMASS): index = F_DKDL; break;
-            case (efptCOUL): index = F_DVDL_COUL; break;
-            case (efptVDW): index = F_DVDL_VDW; break;
-            case (efptBONDED): index = F_DVDL_BONDED; break;
-            case (efptRESTRAINT): index = F_DVDL_RESTRAINT; break;
+            case (FreeEnergyPerturbationCouplingType::Mass): index = F_DKDL; break;
+            case (FreeEnergyPerturbationCouplingType::Coul): index = F_DVDL_COUL; break;
+            case (FreeEnergyPerturbationCouplingType::Vdw): index = F_DVDL_VDW; break;
+            case (FreeEnergyPerturbationCouplingType::Bonded): index = F_DVDL_BONDED; break;
+            case (FreeEnergyPerturbationCouplingType::Restraint): index = F_DVDL_RESTRAINT; break;
             default: index = F_DVDL; break;
->>>>>>> d09f2a36
         }
         enerd->term[index] = enerd->dvdl_lin[i] + enerd->dvdl_nonlin[i];
         if (debug)
         {
-<<<<<<< HEAD
-            enerd->term[F_DVDL] += enerd->dvdl_lin[i] + enerd->dvdl_nonlin[i];
-            if (debug)
-            {
-                fprintf(debug,
-                        "dvd-%sl[%2d]: %f: non-linear %f + linear %f\n",
-                        enumValueToString(FreeEnergyPerturbationCouplingType::Fep),
-                        static_cast<int>(i),
-                        enerd->term[F_DVDL],
-                        enerd->dvdl_nonlin[i],
-                        enerd->dvdl_lin[i]);
-            }
-=======
-            fprintf(debug, "dvdl-%s[%2d]: %f: non-linear %f + linear %f\n", efpt_names[i], i,
-                    enerd->term[index], enerd->dvdl_nonlin[i], enerd->dvdl_lin[i]);
+            fprintf(debug,
+                    "dvdl-%s[%2d]: %f: non-linear %f + linear %f\n",
+                    enumValueToString(i),
+                    static_cast<int>(i),
+                    enerd->term[index],
+                    enerd->dvdl_nonlin[i],
+                    enerd->dvdl_lin[i]);
         }
     }
     else
@@ -203,9 +158,13 @@
         enerd->term[F_DVDL] += enerd->dvdl_lin[i] + enerd->dvdl_nonlin[i];
         if (debug)
         {
-            fprintf(debug, "dvd-%sl[%2d]: %f: non-linear %f + linear %f\n", efpt_names[0], i,
-                    enerd->term[F_DVDL], enerd->dvdl_nonlin[i], enerd->dvdl_lin[i]);
->>>>>>> d09f2a36
+            fprintf(debug,
+                    "dvd-%sl[%2d]: %f: non-linear %f + linear %f\n",
+                    enumValueToString(FreeEnergyPerturbationCouplingType::Fep),
+                    static_cast<int>(i),
+                    enerd->term[F_DVDL],
+                    enerd->dvdl_nonlin[i],
+                    enerd->dvdl_lin[i]);
         }
     }
 }
@@ -271,10 +230,10 @@
     if (fepvals)
     {
         enerd->term[F_DVDL] = 0.0;
-        for (int i = 0; i < efptNR; i++)
+        for (auto i : gmx::EnumerationWrapper<FreeEnergyPerturbationCouplingType>{})
         {
             // Skip kinetic terms here, as those are not available here yet
-            if (i != efptMASS)
+            if (i != FreeEnergyPerturbationCouplingType::Mass)
             {
                 set_dhdl_output(enerd, i, *fepvals);
             }
@@ -342,16 +301,11 @@
         enerd->term[F_DVDL] += enerd->term[F_DVDL_CONSTR];
     }
 
-<<<<<<< HEAD
+    // Add computed mass dH/dlambda contribution to the requested output
+    set_dhdl_output(enerd, FreeEnergyPerturbationCouplingType::Mass, fepvals);
+
     enerd->foreignLambdaTerms.finalizeKineticContributions(
             enerd->term, enerd->dvdl_lin[FreeEnergyPerturbationCouplingType::Mass], lambda, fepvals);
-=======
-    // Add computed mass dH/dlambda contribution to the requested output
-    set_dhdl_output(enerd, efptMASS, fepvals);
-
-    enerd->foreignLambdaTerms.finalizeKineticContributions(enerd->term, enerd->dvdl_lin[efptMASS],
-                                                           lambda, fepvals);
->>>>>>> d09f2a36
 
     /* The constrain contribution is now included in other terms, so clear it */
     enerd->term[F_DVDL_CONSTR] = 0;
