/*
 * 
 *                This source code is part of
 * 
 *                 G   R   O   M   A   C   S
 * 
 *          GROningen MAchine for Chemical Simulations
 * 
 *                        VERSION 3.2.0
 * Written by David van der Spoel, Erik Lindahl, Berk Hess, and others.
 * Copyright (c) 1991-2000, University of Groningen, The Netherlands.
 * Copyright (c) 2001-2004, The GROMACS development team,
 * check out http://www.gromacs.org for more information.

 * This program is free software; you can redistribute it and/or
 * modify it under the terms of the GNU General Public License
 * as published by the Free Software Foundation; either version 2
 * of the License, or (at your option) any later version.
 * 
 * If you want to redistribute modifications, please consider that
 * scientific software is very special. Version control is crucial -
 * bugs must be traceable. We will be happy to consider code for
 * inclusion in the official distribution, but derived work must not
 * be called official GROMACS. Details are found in the README & COPYING
 * files - if they are missing, get the official version at www.gromacs.org.
 * 
 * To help us fund GROMACS development, we humbly ask that you cite
 * the papers on the package - you can find them in the top README file.
 * 
 * For more info, check our website at http://www.gromacs.org
 * 
 * And Hey:
 * Green Red Orange Magenta Azure Cyan Skyblue
 */
#ifdef HAVE_CONFIG_H
#include <config.h>
#endif

#include <math.h>
#include <stdio.h>
#include <string.h>
#include "physics.h"
#include "smalloc.h"
#include "macros.h"
#include "txtdump.h"
#include "bondf.h"
#include "xvgr.h"
#include "typedefs.h"
#include "vec.h"
#include "gstat.h"
#include "confio.h"

void print_one(const output_env_t oenv,const char *base,const char *name,
               const char *title, const char *ylabel,int nf,real time[],
               real data[])
{
  FILE *fp;
  char buf[256],t2[256];
  int  k;
  
  sprintf(buf,"%s%s.xvg",base,name);
  fprintf(stderr,"\rPrinting %s  ",buf);
  sprintf(t2,"%s %s",title,name);
  fp=xvgropen(buf,t2,"Time (ps)",ylabel,oenv); 
  for(k=0; (k<nf); k++)
    fprintf(fp,"%10g  %10g\n",time[k],data[k]);
  ffclose(fp);
}

static int calc_RBbin(real phi, int multiplicity, real core_frac)
{
  /* multiplicity and core_frac NOT used, 
   * just given to enable use of pt-to-fn in caller low_ana_dih_trans*/
  static const real r30  = M_PI/6.0;
  static const real r90  = M_PI/2.0;
  static const real r150 = M_PI*5.0/6.0;
  
  if ((phi < r30) && (phi > -r30))
    return 1;
  else if ((phi > -r150) && (phi < -r90))
    return 2;
  else if ((phi < r150) && (phi > r90))
    return 3;
  return 0;
}

static int calc_Nbin(real phi, int multiplicity, real core_frac)
{
  static const real r360 = 360*DEG2RAD; 
  real rot_width, core_width, core_offset, low, hi; 
  int bin ; 
  /* with multiplicity 3 and core_frac 0.5 
   * 0<g(-)<120, 120<t<240, 240<g(+)<360 
   * 0< bin0 < 30, 30<bin1<90, 90<bin0<150, 150<bin2<210, 210<bin0<270, 270<bin3<330, 330<bin0<360 
   * so with multiplicity 3, bin1 is core g(-), bin2 is core t, bin3 is 
     core g(+), bin0 is between rotamers */ 
 if (phi < 0)
    phi += r360;
 
 rot_width = 360/multiplicity ;
 core_width = core_frac * rot_width ; 
 core_offset = (rot_width - core_width)/2.0 ; 
 for(bin = 1 ; bin <= multiplicity ; bin ++ ) {
   low = ((bin - 1) * rot_width ) + core_offset ; 
   hi = ((bin - 1) * rot_width ) + core_offset + core_width; 
   low *= DEG2RAD ; 
   hi *= DEG2RAD ; 
   if ((phi > low) && (phi < hi))
     return bin ; 
 }
 return 0;
}

void ana_dih_trans(const char *fn_trans,const char *fn_histo,
		   real **dih,int nframes,int nangles,
		   const char *grpname,real *time,gmx_bool bRb,
                   const output_env_t oenv)
{
  /* just a wrapper; declare extra args, then chuck away at end. */ 
  int maxchi = 0 ; 
  t_dlist *dlist ; 
  int *multiplicity; 
  int nlist = nangles ; 
  int k ; 

  snew(dlist,nlist);  
  snew(multiplicity,nangles); 
  for(k=0; (k<nangles); k++) {
    multiplicity[k]=3 ; 
  }

  low_ana_dih_trans(TRUE, fn_trans,TRUE, fn_histo, maxchi, 
                    dih, nlist, dlist, nframes,
<<<<<<< HEAD
		    nangles, grpname, multiplicity, t0, dt, bRb, 0.5,oenv); 
=======
		    nangles, grpname, xity, time, bRb, 0.5,oenv);
>>>>>>> 8493d963
  sfree(dlist); 
  sfree(multiplicity); 
  
}

void low_ana_dih_trans(gmx_bool bTrans, const char *fn_trans,
		       gmx_bool bHisto, const char *fn_histo, int maxchi, 
		       real **dih, int nlist, t_dlist dlist[], int nframes,
<<<<<<< HEAD
		       int nangles, const char *grpname, int multiplicity[], 
		       real t0, real dt, gmx_bool bRb, real core_frac,
=======
		       int nangles, const char *grpname, int xity[],
		       real *time, gmx_bool bRb, real core_frac,
>>>>>>> 8493d963
                       const output_env_t oenv)
{
  FILE *fp;
  int  *tr_f,*tr_h;
  char title[256];
  int  i,j,k,Dih,ntrans;
  int  cur_bin,new_bin;
  real ttime,tt;
  real *rot_occ[NROT] ; 
  int  (*calc_bin)(real,int,real);  
  real dt;

  if (1 <= nframes) {
    return;
  }
  /* Assumes the frames are equally spaced in time */
  dt=(time[nframes-1]-time[0])/(nframes-1);
  
  /* Analysis of dihedral transitions */
  fprintf(stderr,"Now calculating transitions...\n");

  if (bRb)
    calc_bin=calc_RBbin;
  else
    calc_bin=calc_Nbin;
    
  for(k=0;k<NROT;k++) {
    snew(rot_occ[k],nangles);
    for (i=0; (i<nangles); i++)
      rot_occ[k][i]=0;
  }
  snew(tr_h,nangles);
  snew(tr_f,nframes);
    
  /* dih[i][j] is the dihedral angle i in frame j  */
  ntrans = 0;
  for (i=0; (i<nangles); i++)
  {

    /*#define OLDIE*/
#ifdef OLDIE
    mind = maxd = prev = dih[i][0]; 
#else
    cur_bin = calc_bin(dih[i][0],multiplicity[i],core_frac);
    rot_occ[cur_bin][i]++ ; 
#endif    
    for (j=1; (j<nframes); j++)
    {
      new_bin = calc_bin(dih[i][j],multiplicity[i],core_frac);
      rot_occ[new_bin][i]++ ; 
#ifndef OLDIE
      if (cur_bin == 0)
	cur_bin=new_bin;
      else if ((new_bin != 0) && (cur_bin != new_bin)) {
	cur_bin = new_bin;
	tr_f[j]++;
	tr_h[i]++;
	ntrans++;
      }
#else
      /* why is all this md rubbish periodic? Remove 360 degree periodicity */
      if ( (dih[i][j] - prev) > M_PI)
	dih[i][j] -= 2*M_PI;
      else if ( (dih[i][j] - prev) < -M_PI)
	dih[i][j] += 2*M_PI;

      prev = dih[i][j];
       
      mind = min(mind, dih[i][j]);
      maxd = max(maxd, dih[i][j]);
      if ( (maxd - mind) > 2*M_PI/3)    /* or 120 degrees, assuming       */
      {                                 /* multiplicity 3. Not so general.*/	
	tr_f[j]++;
	tr_h[i]++;
	maxd = mind = dih[i][j];        /* get ready for next transition  */
	ntrans++;
      }
#endif
    } /* end j */ 
    for(k=0;k<NROT;k++) 
      rot_occ[k][i] /= nframes ; 
  } /* end i */ 
  fprintf(stderr,"Total number of transitions: %10d\n",ntrans);
  if (ntrans > 0) {
    ttime = (dt*nframes*nangles)/ntrans;
    fprintf(stderr,"Time between transitions:    %10.3f ps\n",ttime);
  }

  /* new by grs - copy transitions from tr_h[] to dlist->ntr[] 
   * and rotamer populations from rot_occ to dlist->rot_occ[] 
   * based on fn histogramming in g_chi. diff roles for i and j here */ 

  j=0; 
  for (Dih=0; (Dih<NONCHI+maxchi); Dih++) {    
    for(i=0; (i<nlist); i++) {
      if (((Dih  < edOmega) ) ||
	  ((Dih == edOmega) && (has_dihedral(edOmega,&(dlist[i])))) ||
	  ((Dih  > edOmega) && (dlist[i].atm.Cn[Dih-NONCHI+3] != -1))) {
	/* grs debug  printf("Not OK? i %d j %d Dih %d \n", i, j, Dih) ; */
	dlist[i].ntr[Dih] = tr_h[j] ; 
	for(k=0;k<NROT;k++) 
	  dlist[i].rot_occ[Dih][k] = rot_occ[k][j] ; 
	j++ ; 
      }
    }
  }

  /* end addition by grs */ 
    
  if (bTrans) {
    sprintf(title,"Number of transitions: %s",grpname);
    fp=xvgropen(fn_trans,title,"Time (ps)","# transitions/timeframe",oenv);
    for(j=0; (j<nframes); j++) {
      fprintf(fp,"%10.3f  %10d\n",time[j],tr_f[j]);
    }
    ffclose(fp);
  }

  /* Compute histogram from # transitions per dihedral */
  /* Use old array */
  for(j=0; (j<nframes); j++)
    tr_f[j]=0;
  for(i=0; (i<nangles); i++)
    tr_f[tr_h[i]]++;
  for(j=nframes; ((tr_f[j-1] == 0) && (j>0)); j--)
    ;
  
  ttime = dt*nframes;
  if (bHisto) {
    sprintf(title,"Transition time: %s",grpname);
    fp=xvgropen(fn_histo,title,"Time (ps)","#",oenv);
    for(i=j-1; (i>0); i--) {
      if (tr_f[i] != 0)
	fprintf(fp,"%10.3f  %10d\n",ttime/i,tr_f[i]);
    }
    ffclose(fp);
  }

  sfree(tr_f);
  sfree(tr_h);
  for(k=0;k<NROT;k++) 
    sfree(rot_occ[k]);

}

void mk_multiplicity_lookup (int *multiplicity, int maxchi, real **dih, 
			     int nlist, t_dlist dlist[],int nangles) 
{
  /* new by grs - for dihedral j (as in dih[j]) get multiplicity from dlist
   * and store in multiplicity[j] 
   */ 

  int j, Dih, i ; 
  char name[4]; 

  j=0; 
  for (Dih=0; (Dih<NONCHI+maxchi); Dih++) {    
    for(i=0; (i<nlist); i++) {
      strncpy(name, dlist[i].name,3) ; 
      name[3]='\0' ; 
      if (((Dih  < edOmega) ) ||
	  ((Dih == edOmega) && (has_dihedral(edOmega,&(dlist[i])))) ||
	  ((Dih  > edOmega) && (dlist[i].atm.Cn[Dih-NONCHI+3] != -1))) {
	/* default - we will correct the rest below */ 
	multiplicity[j] = 3 ; 

	/* make omegas 2fold, though doesn't make much more sense than 3 */ 
	if (Dih == edOmega && (has_dihedral(edOmega,&(dlist[i])))) {
	  multiplicity[j] = 2 ; 
	} 

	/* dihedrals to aromatic rings, COO, CONH2 or guanidinium are 2fold*/
	if (Dih > edOmega && (dlist[i].atm.Cn[Dih-NONCHI+3] != -1)) {
	  if ( ((strstr(name,"PHE") != NULL) && (Dih == edChi2))  ||   
	       ((strstr(name,"TYR") != NULL) && (Dih == edChi2))  ||   
	       ((strstr(name,"PTR") != NULL) && (Dih == edChi2))  ||   
	       ((strstr(name,"TRP") != NULL) && (Dih == edChi2))  ||   
	       ((strstr(name,"HIS") != NULL) && (Dih == edChi2))  ||   
	       ((strstr(name,"GLU") != NULL) && (Dih == edChi3))  ||   
	       ((strstr(name,"ASP") != NULL) && (Dih == edChi2))  ||   
	       ((strstr(name,"GLN") != NULL) && (Dih == edChi3))  ||   
	       ((strstr(name,"ASN") != NULL) && (Dih == edChi2))  ||   
	       ((strstr(name,"ARG") != NULL) && (Dih == edChi4))  ) {
	    multiplicity[j] = 2; 
	  }
	}
	j++ ; 
      }
    }
  }
  if (j<nangles) 
    fprintf(stderr,"WARNING: not all dihedrals found in topology (only %d out of %d)!\n",
	    j,nangles);
  /* Check for remaining dihedrals */
  for(;(j < nangles); j++)
    multiplicity[j] = 3;

}

void mk_chi_lookup (int **lookup, int maxchi, real **dih, 
		    int nlist, t_dlist dlist[]) 
{

  /* by grs. should rewrite everything to use this. (but haven't, 
   * and at mmt only used in get_chi_product_traj
   * returns the dihed number given the residue number (from-0) 
   * and chi (from-0) nr. -1 for chi undefined for that res (eg gly, ala..)*/ 

  int i,j, Dih, Chi;

  j=0; 
  for (Dih=0; (Dih<NONCHI+maxchi); Dih++) {    
    for(i=0; (i<nlist); i++) {
      Chi = Dih - NONCHI ;
      if (((Dih  < edOmega) ) ||
	  ((Dih == edOmega) && (has_dihedral(edOmega,&(dlist[i])))) ||
	  ((Dih  > edOmega) && (dlist[i].atm.Cn[Dih-NONCHI+3] != -1))) {
	/* grs debug  printf("Not OK? i %d j %d Dih %d \n", i, j, Dih) ; */
	if (Dih > edOmega ) {
	  lookup[i][Chi] = j ; 
	}
	j++ ; 
      } else {
	lookup[i][Chi] = -1 ;
      }
    }
  }

}


void get_chi_product_traj (real **dih,int nframes,int nangles, int nlist,
			   int maxchi, t_dlist dlist[], real time[], 
			   int **lookup, int *multiplicity,gmx_bool bRb, gmx_bool bNormalize,
			   real core_frac, gmx_bool bAll, const char *fnall,
                           const output_env_t oenv) 
{

  gmx_bool bRotZero, bHaveChi=FALSE; 
  int  accum=0, index, i,j,k,Xi,n,b ; 
  real *chi_prtrj; 
  int  *chi_prhist; 
  int  nbin ; 
  FILE *fp, *fpall ;
  char hisfile[256],histitle[256], *namept; 

  int  (*calc_bin)(real,int,real);  
  
  /* Analysis of dihedral transitions */
  fprintf(stderr,"Now calculating Chi product trajectories...\n");

  if (bRb)
    calc_bin=calc_RBbin;
  else
    calc_bin=calc_Nbin;

  snew(chi_prtrj, nframes) ;   

  /* file for info on all residues */ 
  if (bNormalize)
    fpall=xvgropen(fnall,"Cumulative Rotamers","Residue","Probability",oenv);
  else 
    fpall=xvgropen(fnall,"Cumulative Rotamers","Residue","# Counts",oenv);

  for(i=0; (i<nlist); i++) {

    /* get nbin, the nr. of cumulative rotamers that need to be considered */ 
    nbin = 1 ; 
    for (Xi = 0 ; Xi < maxchi ; Xi ++ ) {
      index = lookup[i][Xi] ; /* chi_(Xi+1) of res i (-1 if off end) */ 
      if ( index >= 0 ) {
	n = multiplicity[index]; 
	nbin = n*nbin ; 
      }
    }
    nbin += 1 ; /* for the "zero rotamer", outside the core region */

    for (j=0; (j<nframes); j++) {

      bRotZero = FALSE ; 
      bHaveChi = TRUE ; 
      index = lookup[i][0] ; /* index into dih of chi1 of res i */ 
      if (index == -1 ) {
	b = 0 ; 
	bRotZero = TRUE ; 
	bHaveChi = FALSE ; 
      } else {
	b = calc_bin(dih[index][j],multiplicity[index],core_frac) ; 
	accum = b - 1 ; 
	if (b == 0 ) 
	  bRotZero = TRUE ; 
	for (Xi = 1 ; Xi < maxchi ; Xi ++ ) {
	  index = lookup[i][Xi] ; /* chi_(Xi+1) of res i (-1 if off end) */ 
	  if ( index >= 0 ) {
	    n = multiplicity[index]; 
	    b = calc_bin(dih[index][j],n,core_frac); 
	    accum = n * accum + b - 1 ; 
	    if (b == 0 ) 
	      bRotZero = TRUE ; 
	  }
	}
	accum ++ ; 
      }
      if (bRotZero) {
	chi_prtrj[j] = 0.0 ; 
      } else {
	chi_prtrj[j] = accum ;
	if (accum+1 > nbin ) 
	  nbin = accum+1 ; 
      }
    }
    if (bHaveChi){

      if (bAll) {
	/* print cuml rotamer vs time */ 
	print_one(oenv,"chiproduct", dlist[i].name, "chi product for",
		  "cumulative rotamer", nframes,time,chi_prtrj); 
      }

      /* make a histogram pf culm. rotamer occupancy too */ 
      snew(chi_prhist, nbin) ; 
      make_histo(NULL,nframes,chi_prtrj,nbin,chi_prhist,0,nbin); 
      if (bAll) {
	sprintf(hisfile,"histo-chiprod%s.xvg",dlist[i].name);
	sprintf(histitle,"cumulative rotamer distribution for %s",dlist[i].name);
	fprintf(stderr,"  and %s  ",hisfile);
	fp=xvgropen(hisfile,histitle,"number","",oenv);
	fprintf(fp,"@ xaxis tick on\n");
	fprintf(fp,"@ xaxis tick major 1\n");
	fprintf(fp,"@ type xy\n");
	for(k=0; (k<nbin); k++) {
	  if (bNormalize)
	    fprintf(fp,"%5d  %10g\n",k,(1.0*chi_prhist[k])/nframes); 
	  else
	    fprintf(fp,"%5d  %10d\n",k,chi_prhist[k]);
	}
	fprintf(fp,"&\n");
	ffclose(fp);
      }

      /* and finally print out occupancies to a single file */
      /* get the gmx from-1 res nr by setting a ptr to the number part 
       * of dlist[i].name - potential bug for 4-letter res names... */
      namept = dlist[i].name + 3 ;  
      fprintf(fpall, "%5s ", namept);
      for(k=0; (k<nbin); k++) {
	if (bNormalize)
	  fprintf(fpall,"  %10g",(1.0*chi_prhist[k])/nframes); 
	else
	  fprintf(fpall,"  %10d",chi_prhist[k]);
      }
      fprintf(fpall, "\n") ; 

      sfree(chi_prhist); 
      /* histogram done */ 
    }
  }     

  sfree(chi_prtrj); 
  ffclose(fpall); 
  fprintf(stderr,"\n") ; 

}

void calc_distribution_props(int nh,int histo[],real start,
			     int nkkk, t_karplus kkk[],
			     real *S2)
{
  real d,dc,ds,c1,c2,tdc,tds;
  real fac,ang,invth,Jc;
  int  i,j,th;
  
  if (nh == 0)
    gmx_fatal(FARGS,"No points in histogram (%s, %d)",__FILE__,__LINE__);
  fac = 2*M_PI/nh;
  
  /* Compute normalisation factor */
  th=0;
  for(j=0; (j<nh); j++) 
    th+=histo[j];
  invth=1.0/th;
  
  for(i=0; (i<nkkk); i++) {
    kkk[i].Jc    = 0;
    kkk[i].Jcsig = 0;
  }  
  tdc=0,tds=0;
  for(j=0; (j<nh); j++) {
    d    = invth*histo[j];
    ang  = j*fac-start;
    c1   = cos(ang);
    c2   = c1*c1;
    dc   = d*c1;
    ds   = d*sin(ang);
    tdc += dc;
    tds += ds;
    for(i=0; (i<nkkk); i++) {
      c1   = cos(ang+kkk[i].offset);
      c2   = c1*c1;
      Jc   = (kkk[i].A*c2 + kkk[i].B*c1 + kkk[i].C);
      kkk[i].Jc    += histo[j]*Jc; 
      kkk[i].Jcsig += histo[j]*sqr(Jc); 
    }
  }
  for(i=0; (i<nkkk); i++) {
    kkk[i].Jc    /= th;
    kkk[i].Jcsig  = sqrt(kkk[i].Jcsig/th-sqr(kkk[i].Jc));
  }
  *S2 = tdc*tdc+tds*tds;
}

static void calc_angles(FILE *log,t_pbc *pbc,
			int n3,atom_id index[],real ang[],rvec x_s[])
{
  int  i,ix,t1,t2;
  rvec r_ij,r_kj;
  real costh;
  
  for(i=ix=0; (ix<n3); i++,ix+=3) 
    ang[i]=bond_angle(x_s[index[ix]],x_s[index[ix+1]],x_s[index[ix+2]],
		      pbc,r_ij,r_kj,&costh,&t1,&t2);
  if (debug) {
    fprintf(debug,"Angle[0]=%g, costh=%g, index0 = %d, %d, %d\n",
	    ang[0],costh,index[0],index[1],index[2]);
    pr_rvec(debug,0,"rij",r_ij,DIM,TRUE);
    pr_rvec(debug,0,"rkj",r_kj,DIM,TRUE);
  }
}

static real calc_fraction(real angles[], int nangles)
{
  int i;
  real trans = 0, gauche = 0;
  real angle;

  for (i = 0; i < nangles; i++)
  {
    angle = angles[i] * RAD2DEG;

    if (angle > 135 && angle < 225)
      trans += 1.0;
    else if (angle > 270 && angle < 330)
      gauche += 1.0;
    else if (angle < 90 && angle > 30)
      gauche += 1.0;
  }
  if (trans+gauche > 0)
    return trans/(trans+gauche);
  else 
    return 0;
}

static void calc_dihs(FILE *log,t_pbc *pbc,
		      int n4,atom_id index[],real ang[],rvec x_s[])
{
  int  i,ix,t1,t2,t3;
  rvec r_ij,r_kj,r_kl,m,n;
  real sign,aaa;
  
  for(i=ix=0; (ix<n4); i++,ix+=4) {
    aaa=dih_angle(x_s[index[ix]],x_s[index[ix+1]],x_s[index[ix+2]],
		  x_s[index[ix+3]],pbc,
		  r_ij,r_kj,r_kl,m,n,
		  &sign,&t1,&t2,&t3);
	  
    ang[i]=aaa;  /* not taking into account ryckaert bellemans yet */
  }
}

void make_histo(FILE *log,
		int ndata,real data[],int npoints,int histo[],
		real minx,real maxx)
{
  double dx;
  int    i,ind;
  
  if (minx == maxx) {
    minx=maxx=data[0];
    for(i=1; (i<ndata); i++) {
      minx=min(minx,data[i]);
      maxx=max(maxx,data[i]);
    }
    fprintf(log,"Min data: %10g  Max data: %10g\n",minx,maxx);
  }
  dx=(double)npoints/(maxx-minx);
  if (debug)
    fprintf(debug,
	    "Histogramming: ndata=%d, nhisto=%d, minx=%g,maxx=%g,dx=%g\n",
	    ndata,npoints,minx,maxx,dx);
  for(i=0; (i<ndata); i++) {
    ind=(data[i]-minx)*dx;
    if ((ind >= 0) && (ind < npoints))
      histo[ind]++;
    else
      fprintf(log,"index = %d, data[%d] = %g\n",ind,i,data[i]);
  }
}

void normalize_histo(int npoints,int histo[],real dx,real normhisto[])
{
  int    i;
  double d,fac;
  
  d=0;
  for(i=0; (i<npoints); i++)
    d+=dx*histo[i];
  if (d==0) {
    fprintf(stderr,"Empty histogram!\n");
    return;
  }
  fac=1.0/d;
  for(i=0; (i<npoints); i++)
    normhisto[i]=fac*histo[i];
}

void read_ang_dih(const char *trj_fn,
		  gmx_bool bAngles,gmx_bool bSaveAll,gmx_bool bRb,gmx_bool bPBC,
		  int maxangstat,int angstat[],
		  int *nframes,real **time,
		  int isize,atom_id index[],
		  real **trans_frac,
		  real **aver_angle,
		  real *dih[],
                  const output_env_t oenv)
{
  t_pbc      *pbc;
  t_trxstatus *status;
  int        i,angind,natoms,total,teller;
  int        nangles,n_alloc;
  real       t,fraction,pifac,aa,angle;
  real       *angles[2];
  matrix     box;
  rvec       *x;
  int        cur=0;
#define prev (1-cur)
  
  snew(pbc,1);
  natoms = read_first_x(oenv,&status,trj_fn,&t,&x,box);
  
  if (bAngles) {
    nangles=isize/3;
    pifac=M_PI;
  }
  else {
    nangles=isize/4;
    pifac=2.0*M_PI;
  }
  snew(angles[cur],nangles);
  snew(angles[prev],nangles);
  
  /* Start the loop over frames */
  total       = 0;
  teller      = 0;
  n_alloc     = 0;
  *time       = NULL;
  *trans_frac = NULL;
  *aver_angle = NULL;

  do {
    if (teller >= n_alloc) {
      n_alloc+=100;
      if (bSaveAll)
	for (i=0; (i<nangles); i++)
	  srenew(dih[i],n_alloc);
      srenew(*time,n_alloc);
      srenew(*trans_frac,n_alloc);
      srenew(*aver_angle,n_alloc);
    }

    (*time)[teller] = t;

    if (pbc)
      set_pbc(pbc,-1,box);
    
    if (bAngles) {
      calc_angles(stdout,pbc,isize,index,angles[cur],x);
    }
    else {
      calc_dihs(stdout,pbc,isize,index,angles[cur],x);
			
      /* Trans fraction */
      fraction = calc_fraction(angles[cur], nangles);
      (*trans_frac)[teller] = fraction;
      
      /* Change Ryckaert-Bellemans dihedrals to polymer convention 
       * Modified 990913 by Erik:
       * We actually shouldn't change the convention, since it's
       * calculated from polymer above, but we change the intervall
       * from [-180,180] to [0,360].
       */
      if (bRb) {
       	for(i=0; (i<nangles); i++)
       	  if (angles[cur][i] <= 0.0) 
       	    angles[cur][i] += 2*M_PI;
        }
      
      /* Periodicity in dihedral space... */
      if (bPBC) {
	for(i=0; (i<nangles); i++) {
	  real dd = angles[cur][i];
	  angles[cur][i] = atan2(sin(dd),cos(dd));
	}
      }
      else {
	if (teller > 1) {
	  for(i=0; (i<nangles); i++) {
	    while (angles[cur][i] <= angles[prev][i] - M_PI)
	      angles[cur][i]+=2*M_PI;
	    while (angles[cur][i] > angles[prev][i] + M_PI)
	      angles[cur][i]-=2*M_PI;
	  }
	}
      }
    }

    /* Average angles */      
    aa=0;
    for(i=0; (i<nangles); i++) {
      aa=aa+angles[cur][i];
      
      /* angle in rad / 2Pi * max determines bin. bins go from 0 to maxangstat,
	 even though scale goes from -pi to pi (dihedral) or -pi/2 to pi/2 
	 (angle) Basically: translate the x-axis by Pi. Translate it back by 
	 -Pi when plotting.
       */

      angle = angles[cur][i];
      if (!bAngles) {
	while (angle < -M_PI) 
	  angle += 2*M_PI;
	while (angle >= M_PI) 
	  angle -= 2*M_PI;
	  
	angle+=M_PI;
      }
      
      /* Update the distribution histogram */
      angind = (int) ((angle*maxangstat)/pifac + 0.5);
      if (angind==maxangstat)
	angind=0;
      if ( (angind < 0) || (angind >= maxangstat) )
	/* this will never happen */
	gmx_fatal(FARGS,"angle (%f) index out of range (0..%d) : %d\n",
		    angle,maxangstat,angind);
      
      angstat[angind]++;
      if (angind==maxangstat)
	fprintf(stderr,"angle %d fr %d = %g\n",i,cur,angle);
      
      total++;
    }
    
    /* average over all angles */
    (*aver_angle)[teller] = (aa/nangles);  
    
    /* this copies all current dih. angles to dih[i], teller is frame */
    if (bSaveAll) 
      for (i = 0; i < nangles; i++)
	dih[i][teller] = angles[cur][i];
      
    /* Swap buffers */
    cur=prev;
    
    /* Increment loop counter */
    teller++;
  } while (read_next_x(oenv,status,&t,natoms,x,box));  
  close_trj(status); 
  
  sfree(x);
  sfree(angles[cur]);
  sfree(angles[prev]);
  
  *nframes=teller;
}
<|MERGE_RESOLUTION|>--- conflicted
+++ resolved
@@ -131,11 +131,7 @@
 
   low_ana_dih_trans(TRUE, fn_trans,TRUE, fn_histo, maxchi, 
                     dih, nlist, dlist, nframes,
-<<<<<<< HEAD
-		    nangles, grpname, multiplicity, t0, dt, bRb, 0.5,oenv); 
-=======
-		    nangles, grpname, xity, time, bRb, 0.5,oenv);
->>>>>>> 8493d963
+		    nangles, grpname, multiplicity, time, bRb, 0.5,oenv);
   sfree(dlist); 
   sfree(multiplicity); 
   
@@ -144,13 +140,8 @@
 void low_ana_dih_trans(gmx_bool bTrans, const char *fn_trans,
 		       gmx_bool bHisto, const char *fn_histo, int maxchi, 
 		       real **dih, int nlist, t_dlist dlist[], int nframes,
-<<<<<<< HEAD
-		       int nangles, const char *grpname, int multiplicity[], 
-		       real t0, real dt, gmx_bool bRb, real core_frac,
-=======
-		       int nangles, const char *grpname, int xity[],
+		       int nangles, const char *grpname, int multiplicity[],
 		       real *time, gmx_bool bRb, real core_frac,
->>>>>>> 8493d963
                        const output_env_t oenv)
 {
   FILE *fp;
