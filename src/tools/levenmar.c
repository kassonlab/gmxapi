/*
 * $Id: levenmar.c,v 1.20 2004/01/23 18:11:02 lindahl Exp $
 * 
 *                This source code is part of
 * 
 *                 G   R   O   M   A   C   S
 * 
 *          GROningen MAchine for Chemical Simulations
 * 
 *                        VERSION 3.2.0
 * Written by David van der Spoel, Erik Lindahl, Berk Hess, and others.
 * Copyright (c) 1991-2000, University of Groningen, The Netherlands.
 * Copyright (c) 2001-2004, The GROMACS development team,
 * check out http://www.gromacs.org for more information.

 * This program is free software; you can redistribute it and/or
 * modify it under the terms of the GNU General Public License
 * as published by the Free Software Foundation; either version 2
 * of the License, or (at your option) any later version.
 * 
 * If you want to redistribute modifications, please consider that
 * scientific software is very special. Version control is crucial -
 * bugs must be traceable. We will be happy to consider code for
 * inclusion in the official distribution, but derived work must not
 * be called official GROMACS. Details are found in the README & COPYING
 * files - if they are missing, get the official version at www.gromacs.org.
 * 
 * To help us fund GROMACS development, we humbly ask that you cite
 * the papers on the package - you can find them in the top README file.
 * 
 * For more info, check our website at http://www.gromacs.org
 * 
 * And Hey:
 * Green Red Orange Magenta Azure Cyan Skyblue
 */
#ifdef HAVE_CONFIG_H
#include <config.h>
#endif

#include <math.h>
#include <stdio.h>
#include <stdlib.h>

#include "types/simple.h"

<<<<<<< HEAD
static void nrerror(char error_text[], bool bExit)
=======
static void nrerror(const char error_text[], gmx_bool bExit)
>>>>>>> f370f9b8
{
  fprintf(stderr,"Numerical Recipes run-time error...\n");
  fprintf(stderr,"%s\n",error_text);
  if (bExit) {
    fprintf(stderr,"...now exiting to system...\n");
    exit(1);
  }
}

/* dont use the keyword vector - it will clash with the
 * altivec extensions used for powerpc processors.
 */

static real *rvector(int nl,int nh)
{
  real *v;
  
  v=(real *)malloc((unsigned) (nh-nl+1)*sizeof(real));
  if (!v) nrerror("allocation failure in rvector()", TRUE);
  return v-nl;
}

static int *ivector(int nl, int nh)
{
  int *v;
  
  v=(int *)malloc((unsigned) (nh-nl+1)*sizeof(int));
  if (!v) nrerror("allocation failure in ivector()", TRUE);
  return v-nl;
}

static double *dvector(int nl, int nh)
{
  double *v;
	
  v=(double *)malloc((unsigned) (nh-nl+1)*sizeof(double));
  if (!v) nrerror("allocation failure in dvector()", TRUE);
  return v-nl;
}



static real **matrix1(int nrl, int nrh, int ncl, int nch)
{
	int i;
	real **m;

	m=(real **) malloc((unsigned) (nrh-nrl+1)*sizeof(real*));
	if (!m) nrerror("allocation failure 1 in matrix1()", TRUE);
	m -= nrl;

	for(i=nrl;i<=nrh;i++) {
		m[i]=(real *) malloc((unsigned) (nch-ncl+1)*sizeof(real));
		if (!m[i]) nrerror("allocation failure 2 in matrix1()", TRUE);
		m[i] -= ncl;
	}
	return m;
}

static double **dmatrix(int nrl, int nrh, int ncl, int nch)
{
	int i;
	double **m;

	m=(double **) malloc((unsigned) (nrh-nrl+1)*sizeof(double*));
	if (!m) nrerror("allocation failure 1 in dmatrix()", TRUE);
	m -= nrl;

	for(i=nrl;i<=nrh;i++) {
		m[i]=(double *) malloc((unsigned) (nch-ncl+1)*sizeof(double));
		if (!m[i]) nrerror("allocation failure 2 in dmatrix()", TRUE);
		m[i] -= ncl;
	}
	return m;
}

static int **imatrix1(int nrl, int nrh, int ncl, int nch)
{
	int i,**m;

	m=(int **)malloc((unsigned) (nrh-nrl+1)*sizeof(int*));
	if (!m) nrerror("allocation failure 1 in imatrix1()", TRUE);
	m -= nrl;

	for(i=nrl;i<=nrh;i++) {
		m[i]=(int *)malloc((unsigned) (nch-ncl+1)*sizeof(int));
		if (!m[i]) nrerror("allocation failure 2 in imatrix1()", TRUE);
		m[i] -= ncl;
	}
	return m;
}



static real **submatrix(real **a, int oldrl, int oldrh, int oldcl, 
		 int newrl, int newcl)
{
	int i,j;
	real **m;

	m=(real **) malloc((unsigned) (oldrh-oldrl+1)*sizeof(real*));
	if (!m) nrerror("allocation failure in submatrix()", TRUE);
	m -= newrl;

	for(i=oldrl,j=newrl;i<=oldrh;i++,j++) m[j]=a[i]+oldcl-newcl;

	return m;
}



static void free_vector(real *v, int nl)
{
	free((char*) (v+nl));
}

static void free_ivector(int *v, int nl)
{
	free((char*) (v+nl));
}

static void free_dvector(int *v, int nl)
{
	free((char*) (v+nl));
}



static void free_matrix(real **m, int nrl, int nrh, int ncl)
{
	int i;

	for(i=nrh;i>=nrl;i--) free((char*) (m[i]+ncl));
	free((char*) (m+nrl));
}

static void free_dmatrix(double **m, int nrl, int nrh, int ncl)
{
	int i;

	for(i=nrh;i>=nrl;i--) free((char*) (m[i]+ncl));
	free((char*) (m+nrl));
}

static void free_imatrix(int **m, int nrl, int nrh, int ncl)
{
	int i;

	for(i=nrh;i>=nrl;i--) free((char*) (m[i]+ncl));
	free((char*) (m+nrl));
}



static void free_submatrix(real **b, int nrl)
{
	free((char*) (b+nrl));
}



static real **convert_matrix(real *a, int nrl, int nrh, int ncl, int nch)
{
	int i,j,nrow,ncol;
	real **m;

	nrow=nrh-nrl+1;
	ncol=nch-ncl+1;
	m = (real **) malloc((unsigned) (nrow)*sizeof(real*));
	if (!m) nrerror("allocation failure in convert_matrix()", TRUE);
	m -= nrl;
	for(i=0,j=nrl;i<=nrow-1;i++,j++) m[j]=a+ncol*i-ncl;
	return m;
}



static void free_convert_matrix(real **b, int nrl)
{
	free((char*) (b+nrl));
}

#define SWAP(a,b) {real temp=(a);(a)=(b);(b)=temp;}

static void dump_mat(int n,real **a)
{
  int i,j;
  
  for(i=1; (i<=n); i++) {
    for(j=1; (j<=n); j++)
      fprintf(stderr,"  %10.3f",a[i][j]);
    fprintf(stderr,"\n");
  }
}

gmx_bool gaussj(real **a, int n, real **b, int m)
{
  int *indxc,*indxr,*ipiv;
  int i,icol=0,irow=0,j,k,l,ll;
  real big,dum,pivinv;
  
  indxc=ivector(1,n);
  indxr=ivector(1,n);
  ipiv=ivector(1,n);
  for (j=1;j<=n;j++) ipiv[j]=0;
  for (i=1;i<=n;i++) {
    big=0.0;
    for (j=1;j<=n;j++)
      if (ipiv[j] != 1)
	for (k=1;k<=n;k++) {
	  if (ipiv[k] == 0) {
	    if (fabs(a[j][k]) >= big) {
	      big=fabs(a[j][k]);
	      irow=j;
	      icol=k;
	    }
	  } else if (ipiv[k] > 1) {
	    nrerror("GAUSSJ: Singular Matrix-1", FALSE);
	    return FALSE;
	  }
	}
    ++(ipiv[icol]);
    if (irow != icol) {
      for (l=1;l<=n;l++) SWAP(a[irow][l],a[icol][l])
	for (l=1;l<=m;l++) SWAP(b[irow][l],b[icol][l])
    }
    indxr[i]=irow;
    indxc[i]=icol;
    if (a[icol][icol] == 0.0) {
      fprintf(stderr,"irow = %d, icol = %d\n",irow,icol);
      dump_mat(n,a);
      nrerror("GAUSSJ: Singular Matrix-2", FALSE);
      return FALSE;
    }
    pivinv=1.0/a[icol][icol];
    a[icol][icol]=1.0;
    for (l=1;l<=n;l++) a[icol][l] *= pivinv;
    for (l=1;l<=m;l++) b[icol][l] *= pivinv;
    for (ll=1;ll<=n;ll++)
      if (ll != icol) {
	dum=a[ll][icol];
	a[ll][icol]=0.0;
	for (l=1;l<=n;l++) a[ll][l] -= a[icol][l]*dum;
	for (l=1;l<=m;l++) b[ll][l] -= b[icol][l]*dum;
      }
  }
  for (l=n;l>=1;l--) {
    if (indxr[l] != indxc[l])
      for (k=1;k<=n;k++)
	SWAP(a[k][indxr[l]],a[k][indxc[l]]);
  }
  free_ivector(ipiv,1);
  free_ivector(indxr,1);
  free_ivector(indxc,1);
  
  return TRUE;
}

#undef SWAP


static void covsrt(real **covar, int ma, int lista[], int mfit)
{
  int i,j;
  real swap;
  
  for (j=1;j<ma;j++)
    for (i=j+1;i<=ma;i++) covar[i][j]=0.0;
  for (i=1;i<mfit;i++)
    for (j=i+1;j<=mfit;j++) {
      if (lista[j] > lista[i])
	covar[lista[j]][lista[i]]=covar[i][j];
      else
	covar[lista[i]][lista[j]]=covar[i][j];
    }
  swap=covar[1][1];
  for (j=1;j<=ma;j++) {
    covar[1][j]=covar[j][j];
    covar[j][j]=0.0;
  }
  covar[lista[1]][lista[1]]=swap;
  for (j=2;j<=mfit;j++) covar[lista[j]][lista[j]]=covar[1][j];
  for (j=2;j<=ma;j++)
    for (i=1;i<=j-1;i++) covar[i][j]=covar[j][i];
}

#define SWAP(a,b) {swap=(a);(a)=(b);(b)=swap;}

static void covsrt_new(real **covar,int ma, int ia[], int mfit)
     /* Expand in storage the covariance matrix covar, so as to take 
      * into account parameters that are being held fixed. (For the
      * latter, return zero covariances.)
      */
{
  int i,j,k;
  real swap;
  for (i=mfit+1;i<=ma;i++)
    for (j=1;j<=i;j++) covar[i][j]=covar[j][i]=0.0;
  k=mfit;
  for (j=ma;j>=1;j--) {
    if (ia[j]) {
      for (i=1;i<=ma;i++) SWAP(covar[i][k],covar[i][j])
      for (i=1;i<=ma;i++) SWAP(covar[k][i],covar[j][i])
      k--;
    }
  }
}
#undef SWAP
	
static void mrqcof(real x[], real y[], real sig[], int ndata, real a[], 
		   int ma, int lista[], int mfit, 
		   real **alpha, real beta[], real *chisq,
		   void (*funcs)(real,real *,real *,real *)) 
{
  int k,j,i;
  real ymod,wt,sig2i,dy,*dyda;
  
  dyda=rvector(1,ma);
  for (j=1;j<=mfit;j++) {
    for (k=1;k<=j;k++) alpha[j][k]=0.0;
    beta[j]=0.0;
  }
  *chisq=0.0;
  for (i=1;i<=ndata;i++) {
    (*funcs)(x[i],a,&ymod,dyda);
    sig2i=1.0/(sig[i]*sig[i]);
    dy=y[i]-ymod;
    for (j=1;j<=mfit;j++) {
      wt=dyda[lista[j]]*sig2i;
      for (k=1;k<=j;k++)
	alpha[j][k] += wt*dyda[lista[k]];
      beta[j] += dy*wt;
    }
    (*chisq) += dy*dy*sig2i;
  }
  for (j=2;j<=mfit;j++)
    for (k=1;k<=j-1;k++) alpha[k][j]=alpha[j][k];
  free_vector(dyda,1);
}

	
gmx_bool mrqmin(real x[], real y[], real sig[], int ndata, real a[], 
	    int ma, int lista[], int mfit, 
	    real **covar, real **alpha, real *chisq,
	    void (*funcs)(real,real *,real *,real *),
	    real *alamda) 
{
  int k,kk,j,ihit;
  static real *da,*atry,**oneda,*beta,ochisq;
  
  if (*alamda < 0.0) {
    oneda=matrix1(1,mfit,1,1);
    atry=rvector(1,ma);
    da=rvector(1,ma);
    beta=rvector(1,ma);
    kk=mfit+1;
    for (j=1;j<=ma;j++) {
      ihit=0;
      for (k=1;k<=mfit;k++)
	if (lista[k] == j) ihit++;
      if (ihit == 0)
	lista[kk++]=j;
      else if (ihit > 1) {
	nrerror("Bad LISTA permutation in MRQMIN-1", FALSE);
	return FALSE;
      }
    }
    if (kk != ma+1) {
      nrerror("Bad LISTA permutation in MRQMIN-2", FALSE);
      return FALSE;
    }
    *alamda=0.001;
    mrqcof(x,y,sig,ndata,a,ma,lista,mfit,alpha,beta,chisq,funcs);
    ochisq=(*chisq);
  }
  for (j=1;j<=mfit;j++) {
    for (k=1;k<=mfit;k++) covar[j][k]=alpha[j][k];
    covar[j][j]=alpha[j][j]*(1.0+(*alamda));
    oneda[j][1]=beta[j];
  }
  if (!gaussj(covar,mfit,oneda,1))
    return FALSE;
  for (j=1;j<=mfit;j++)
    da[j]=oneda[j][1];
  if (*alamda == 0.0) {
    covsrt(covar,ma,lista,mfit);
    free_vector(beta,1);
    free_vector(da,1);
    free_vector(atry,1);
    free_matrix(oneda,1,mfit,1);
    return TRUE;
  }
  for (j=1;j<=ma;j++) atry[j]=a[j];
  for (j=1;j<=mfit;j++)
    atry[lista[j]] = a[lista[j]]+da[j];
  mrqcof(x,y,sig,ndata,atry,ma,lista,mfit,covar,da,chisq,funcs);
  if (*chisq < ochisq) {
    *alamda *= 0.1;
    ochisq=(*chisq);
    for (j=1;j<=mfit;j++) {
      for (k=1;k<=mfit;k++) alpha[j][k]=covar[j][k];
      beta[j]=da[j];
      a[lista[j]]=atry[lista[j]];
    }
  } else {
    *alamda *= 10.0;
    *chisq=ochisq;
  }
  return TRUE;
}


gmx_bool mrqmin_new(real x[],real y[],real sig[],int ndata,real a[], 
		int ia[],int ma,real **covar,real **alpha,real *chisq, 
		void (*funcs)(real, real [], real *, real []), 
		real *alamda)
     /* Levenberg-Marquardt method, attempting to reduce the value Chi^2 
      * of a fit between a set of data points x[1..ndata], y[1..ndata]
      * with individual standard deviations sig[1..ndata], and a nonlinear 
      * function dependent on ma coefficients a[1..ma]. The input array
      * ia[1..ma] indicates by nonzero entries those components of a that
      * should be fitted for, and by zero entries those components that 
      * should be held fixed at their input values. The program returns 
      * current best-fit values for the parameters a[1..ma], and 
      * Chi^2 = chisq. The arrays covar[1..ma][1..ma], alpha[1..ma][1..ma]
      * are used as working space during most iterations. Supply a routine
      * funcs(x,a,yfit,dyda,ma) that evaluates the fitting function yfit, 
      * and its derivatives dyda[1..ma] with respect to the fitting 
      * parameters a at x. On the first call provide an initial guess for 
      * the parameters a, and set alamda < 0 for initialization (which then 
      * sets alamda=.001). If a step succeeds chisq becomes smaller and 
      * alamda de-creases by a factor of 10. If a step fails alamda grows by 
      * a factor of 10. You must call this routine repeatedly until 
      * convergence is achieved. Then, make one final call with alamda=0, 
      * so that covar[1..ma][1..ma] returns the covariance matrix, and alpha 
      * the curvature matrix.
      * (Parameters held fixed will return zero covariances.)
      */
{
  void covsrt(real **covar, int ma, int ia[], int mfit);
  gmx_bool gaussj(real **a, int n, real **b,int m);
  void mrqcof_new(real x[], real y[], real sig[], int ndata, real a[],
	      int ia[], int ma, real **alpha, real beta[], real *chisq,
	      void (*funcs)(real, real [], real *, real []));
  int j,k,l;
  static int mfit;
  static real ochisq,*atry,*beta,*da,**oneda;

  if (*alamda < 0.0) {                    /* Initialization. */
    atry=rvector(1,ma);
    beta=rvector(1,ma);
    da=rvector(1,ma);
    for (mfit=0,j=1;j<=ma;j++)
      if (ia[j]) mfit++;
    oneda=matrix1(1,mfit,1,1);
    *alamda=0.001;
    mrqcof_new(x,y,sig,ndata,a,ia,ma,alpha,beta,chisq,funcs);
    ochisq=(*chisq);
    for (j=1;j<=ma;j++)
      atry[j]=a[j];
  }
  for (j=1;j<=mfit;j++) { /* Alter linearized fitting matrix, by augmenting. */
    for (k=1;k<=mfit;k++) 
      covar[j][k]=alpha[j][k]; /* diagonal elements. */
    covar[j][j]=alpha[j][j]*(1.0+(*alamda));
    oneda[j][1]=beta[j];
  }
  if (!gaussj(covar,mfit,oneda,1))      /* Matrix solution. */
    return FALSE;
  for (j=1;j<=mfit;j++) 
    da[j]=oneda[j][1];
  if (*alamda == 0.0) { /* Once converged, evaluate covariance matrix. */
    covsrt_new(covar,ma,ia,mfit);
    free_matrix(oneda,1,mfit,1);
    free_vector(da,1);
    free_vector(beta,1);
    free_vector(atry,1);
    return TRUE;
  }
  for (j=0,l=1;l<=ma;l++) /* Did the trial succeed? */
    if (ia[l]) atry[l]=a[l]+da[++j];
  mrqcof_new(x,y,sig,ndata,atry,ia,ma,covar,da,chisq,funcs);
  if (*chisq < ochisq) {
    /* Success, accept the new solution. */
    *alamda *= 0.1;
    ochisq=(*chisq);
    for (j=1;j<=mfit;j++) {
	for (k=1;k<=mfit;k++) alpha[j][k]=covar[j][k];
	beta[j]=da[j];
    }
    for (l=1;l<=ma;l++) a[l]=atry[l];
  } else {               /* Failure, increase alamda and return. */
    *alamda *= 10.0;
    *chisq=ochisq;
  }
  return TRUE;
}

void mrqcof_new(real x[], real y[], real sig[], int ndata, real a[], 
	    int ia[], int ma, real **alpha, real beta[], real *chisq,
	    void (*funcs)(real, real [], real *, real[]))
     /* Used by mrqmin to evaluate the linearized fitting matrix alpha, and 
      * vector beta as in (15.5.8), and calculate Chi^2.
      */
{
  int i,j,k,l,m,mfit=0;
  real ymod,wt,sig2i,dy,*dyda;

  dyda=rvector(1,ma);
  for (j=1;j<=ma;j++)
    if (ia[j]) mfit++;
  for (j=1;j<=mfit;j++) { /* Initialize (symmetric) alpha), beta. */
    for (k=1;k<=j;k++) alpha[j][k]=0.0;
    beta[j]=0.0;
  }
  *chisq=0.0;
  for (i=1;i<=ndata;i++) { /* Summation loop over all data. */
    (*funcs)(x[i],a,&ymod,dyda);
    sig2i=1.0/(sig[i]*sig[i]);
    dy=y[i]-ymod;
    for (j=0,l=1;l<=ma;l++) {
      if (ia[l]) {
	wt=dyda[l]*sig2i;
	for (j++,k=0,m=1;m<=l;m++)
	  if (ia[m]) alpha[j][++k] += wt*dyda[m];
	beta[j] += dy*wt;
      }
    }
    *chisq += dy*dy*sig2i;  /* And find Chi^2. */
  }
  for (j=2;j<=mfit;j++)     /* Fill in the symmetric side. */
    for (k=1;k<j;k++) alpha[k][j]=alpha[j][k];
  free_vector(dyda,1);
}<|MERGE_RESOLUTION|>--- conflicted
+++ resolved
@@ -43,11 +43,7 @@
 
 #include "types/simple.h"
 
-<<<<<<< HEAD
-static void nrerror(char error_text[], bool bExit)
-=======
 static void nrerror(const char error_text[], gmx_bool bExit)
->>>>>>> f370f9b8
 {
   fprintf(stderr,"Numerical Recipes run-time error...\n");
   fprintf(stderr,"%s\n",error_text);
