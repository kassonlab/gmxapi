/* -*- mode: c; tab-width: 4; indent-tabs-mode: nil; c-basic-offset: 4; c-file-style: "stroustrup"; -*-
 *
 * 
 *                This source code is part of
 * 
 *                 G   R   O   M   A   C   S
 * 
 *          GROningen MAchine for Chemical Simulations
 * 
 *                        VERSION 3.2.0
 * Written by David van der Spoel, Erik Lindahl, Berk Hess, and others.
 * Copyright (c) 1991-2000, University of Groningen, The Netherlands.
 * Copyright (c) 2001-2004, The GROMACS development team,
 * check out http://www.gromacs.org for more information.

 * This program is free software; you can redistribute it and/or
 * modify it under the terms of the GNU General Public License
 * as published by the Free Software Foundation; either version 2
 * of the License, or (at your option) any later version.
 * 
 * If you want to redistribute modifications, please consider that
 * scientific software is very special. Version control is crucial -
 * bugs must be traceable. We will be happy to consider code for
 * inclusion in the official distribution, but derived work must not
 * be called official GROMACS. Details are found in the README & COPYING
 * files - if they are missing, get the official version at www.gromacs.org.
 * 
 * To help us fund GROMACS development, we humbly ask that you cite
 * the papers on the package - you can find them in the top README file.
 * 
 * For more info, check our website at http://www.gromacs.org
 * 
 * And Hey:
 * Gallium Rubidium Oxygen Manganese Argon Carbon Silicon
 */
#ifdef HAVE_CONFIG_H
#include <config.h>
#endif

#include <signal.h>
#include <stdlib.h>

#if ((defined WIN32 || defined _WIN32 || defined WIN64 || defined _WIN64) && !defined __CYGWIN__ && !defined __CYGWIN32__)
/* _isnan() */
#include <float.h>
#endif

#include "typedefs.h"
#include "smalloc.h"
#include "sysstuff.h"
#include "vec.h"
#include "statutil.h"
#include "vcm.h"
#include "mdebin.h"
#include "nrnb.h"
#include "calcmu.h"
#include "index.h"
#include "vsite.h"
#include "update.h"
#include "ns.h"
#include "trnio.h"
#include "xtcio.h"
#include "mdrun.h"
#include "confio.h"
#include "network.h"
#include "pull.h"
#include "xvgr.h"
#include "physics.h"
#include "names.h"
#include "xmdrun.h"
#include "ionize.h"
#include "disre.h"
#include "orires.h"
#include "dihre.h"
#include "pppm.h"
#include "pme.h"
#include "mdatoms.h"
#include "repl_ex.h"
#include "qmmm.h"
#include "mpelogging.h"
#include "domdec.h"
#include "partdec.h"
#include "topsort.h"
#include "coulomb.h"
#include "constr.h"
#include "shellfc.h"
#include "compute_io.h"
#include "mvdata.h"
#include "checkpoint.h"
#include "mtop_util.h"
#include "genborn.h"

#ifdef GMX_LIB_MPI
#include <mpi.h>
#endif
#ifdef GMX_THREADS
#include "tmpi.h"
#endif

#ifdef GMX_FAHCORE
#include "corewrap.h"
#endif



/* The following two variables and the signal_handler function
 * is used from pme.c as well 
 */
extern bool bGotTermSignal, bGotUsr1Signal;

static RETSIGTYPE signal_handler(int n)
{
    switch (n) {
        case SIGTERM:
            bGotTermSignal = TRUE;
            break;
#ifdef HAVE_SIGUSR1
        case SIGUSR1:
            bGotUsr1Signal = TRUE;
            break;
#endif
    }
}

typedef struct { 
    gmx_integrator_t *func;
} gmx_intp_t;

/* The array should match the eI array in include/types/enums.h */
const gmx_intp_t integrator[eiNR] = { {do_md}, {do_steep}, {do_cg}, {do_md}, {do_md}, {do_nm}, {do_lbfgs}, {do_tpi}, {do_tpi}, {do_md}, {do_md},{do_md}};

/* Static variables for temporary use with the deform option */
static int    init_step_tpx;
static matrix box_tpx;
#ifdef GMX_THREADS
static tMPI_Thread_mutex_t box_mutex=TMPI_THREAD_MUTEX_INITIALIZER;
#endif


static void copy_coupling_state(t_state *statea,t_state *stateb, 
                                gmx_ekindata_t *ekinda,gmx_ekindata_t *ekindb) 
{
    
    /* MRS note -- might be able to get rid of some of the arguments.  Look over it when it's all debugged */
    
    int i,j,ngtc_eff;
    
    stateb->natoms     = statea->natoms;
    stateb->ngtc       = statea->ngtc;
    stateb->veta       = statea->veta;
    if (ekinda) 
    {
        copy_mat(ekinda->ekin,ekindb->ekin);
        for (i=0; i<stateb->ngtc; i++) 
        {
            ekindb->tcstat[i].T = ekinda->tcstat[i].T;
            ekindb->tcstat[i].Th = ekinda->tcstat[i].Th;
            copy_mat(ekinda->tcstat[i].ekinh,ekindb->tcstat[i].ekinh);
            copy_mat(ekinda->tcstat[i].ekinf,ekindb->tcstat[i].ekinf);
            ekindb->tcstat[i].ekinscalef_nhc =  ekinda->tcstat[i].ekinscalef_nhc;
            ekindb->tcstat[i].ekinscaleh_nhc =  ekinda->tcstat[i].ekinscaleh_nhc;
            ekindb->tcstat[i].vscale_nhc =  ekinda->tcstat[i].vscale_nhc;
        }
    }
    copy_rvecn(statea->x,stateb->x,0,stateb->natoms);
    copy_rvecn(statea->v,stateb->v,0,stateb->natoms);
    copy_mat(statea->box,stateb->box);
    copy_mat(statea->box_rel,stateb->box_rel);
    copy_mat(statea->boxv,stateb->boxv);
    /* need extra term for the barostat */
    ngtc_eff = stateb->ngtc+1;

    for (i = 0; i < ngtc_eff; i++) 
    { 
        for (j=0; j < NNHCHAIN; j++) 
        {
            stateb->nosehoover_xi[i*NNHCHAIN + j]       = statea->nosehoover_xi[i*NNHCHAIN + j];
            stateb->nosehoover_vxi[i*NNHCHAIN + j]      = statea->nosehoover_vxi[i*NNHCHAIN + j];
        }
    }
}

static void compute_globals(FILE *fplog, gmx_global_stat_t gstat, t_commrec *cr, t_inputrec *ir, 
                            t_forcerec *fr, gmx_ekindata_t *ekind, 
                            t_state *state, t_state *state_global, t_mdatoms *mdatoms, 
                            t_nrnb *nrnb, t_vcm *vcm, gmx_wallcycle_t wcycle,
                            gmx_enerdata_t *enerd,tensor force_vir, tensor shake_vir, tensor total_vir, 
                            tensor pres, rvec mu_tot, gmx_constr_t constr, 
                            real *chkpt,real *terminate, real *terminate_now,
                            int *nabnsb, matrix box, gmx_mtop_t *top_global, real *pcurr, 
                            int natoms, bool *bSumEkinhOld, int flags)
{
    int i;
    tensor corr_vir,corr_pres,shakeall_vir;
    bool bEner,bPres,bTemp, bVV;
    bool bRerunMD, bStopCM, bGStat, bNEMD, bIterate, 
        bFirstIterate,bReadEkin,bEkinAveVel,bScaleEkin, bConstrain;
    real ekin,temp,prescorr,enercorr,dvdlcorr;
    
    /* translate CGLO flags to booleans */
    bRerunMD = flags & CGLO_RERUNMD;
    bStopCM = flags & CGLO_STOPCM;
    bGStat = flags & CGLO_GSTAT;
    bNEMD = flags & CGLO_NEMD;
    bReadEkin = flags & CGLO_READEKIN;
    bScaleEkin = flags & CGLO_SCALEEKIN;
    bEner = flags & CGLO_ENERGY;
    bTemp = flags & CGLO_TEMPERATURE;
    bPres  = flags & CGLO_PRESSURE;
    bConstrain = flags & CGLO_CONSTRAINT;
    bIterate = flags & CGLO_ITERATE;
    bFirstIterate = flags & CGLO_FIRSTITERATE;

    /* we calculate a full state kinetic energy either with full-step velocity verlet
       or half step where we need the pressure */
    bEkinAveVel = (ir->eI==eiVV || (ir->eI==eiVVAK && IR_NPT_TROTTER(ir) && bPres) || bReadEkin);

    /* in initalization, it sums the shake virial in vv, and to 
       sums ekinh_old in leapfrog (or if we are calculating ekinh_old for other reasons */

    /* ########## Kinetic energy  ############## */
    
    if (bTemp) 
    {
        /* Non-equilibrium MD: this is parallellized, but only does communication
         * when there really is NEMD.
         */
        
        if (PAR(cr) && (bNEMD)) 
        {
            accumulate_u(cr,&(ir->opts),ekind);
        }
        debug_gmx();
        if (bReadEkin)
        {
            restore_ekinstate_from_state(cr,ekind,&state_global->ekinstate);
        }
        else 
        {

            calc_ke_part(state,&(ir->opts),mdatoms,ekind,nrnb,bEkinAveVel,bIterate);
        }
        
        debug_gmx();
        
        /* Calculate center of mass velocity if necessary, also parallellized */
        if (bStopCM && !bRerunMD && bEner) 
        {
            calc_vcm_grp(fplog,mdatoms->start,mdatoms->homenr,mdatoms,
                         state->x,state->v,vcm);
        }
    }

    if (bTemp || bPres || bEner || bConstrain) 
    {
        if (!bGStat)
        {
            /* We will not sum ekinh_old,                                                            
             * so signal that we still have to do it.                                                
             */
            *bSumEkinhOld = TRUE;
        }
        else
        {
            if (PAR(cr)) 
            {
                wallcycle_start(wcycle,ewcMoveE);
                GMX_MPE_LOG(ev_global_stat_start);
                global_stat(fplog,gstat,cr,enerd,force_vir,shake_vir,mu_tot,
                            ir,ekind,constr,vcm,NULL,NULL,terminate,top_global,state,
                            *bSumEkinhOld,flags);
                GMX_MPE_LOG(ev_global_stat_finish);
                if (terminate != 0)
                {
                    terminate_now = terminate;
                    terminate = 0;
                }
                *bSumEkinhOld = FALSE;
                wallcycle_stop(wcycle,ewcMoveE);
            }
        }
    }
    
    if (!bNEMD && debug && bTemp && (vcm->nr > 0))
    {
        correct_ekin(debug,
                     mdatoms->start,mdatoms->start+mdatoms->homenr,
                     state->v,vcm->group_p[0],
                     mdatoms->massT,mdatoms->tmass,ekind->ekin);
    }
    
    if (bEner) {
        /* Do center of mass motion removal */
        if (bStopCM && !bRerunMD) /* is this correct?  Does it get called too often with this logic? */
        {
            check_cm_grp(fplog,vcm,ir,1);
            do_stopcm_grp(fplog,mdatoms->start,mdatoms->homenr,mdatoms->cVCM,
                          state->x,state->v,vcm);
            inc_nrnb(nrnb,eNR_STOPCM,mdatoms->homenr);
        }
    }

    if (bTemp) 
    {
        /* Sum the kinetic energies of the groups & calc temp */
        /* compute full step kinetic energies if vv, or if vv2 and we are computing the pressure with IR_NPT_TROTTER */
        /* three maincase:  VV with AveVel (md-vv), vv with AveEkin (md-vv-avek), leap with AveEkin (md).  
           Leap with AveVel is also an option for the future but not supported now.  
           bEkinAveVel: If TRUE, we simply multiply ekin by ekinscale to get a full step kinetic energy. 
           If FALSE, we average ekinh_old and ekinh*ekinscale_nhc to get an averaged half step kinetic energy.
           bSaveEkinOld: If TRUE (in the case of iteration = bIterate is TRUE), we don't reset the ekinscale_nhc.  
           If FALSE, we go ahead and erase over it.
        */ 
        enerd->term[F_TEMP] = sum_ekin(&(ir->opts),ekind,&(enerd->term[F_DKDL]),
                                       bEkinAveVel,bIterate,bScaleEkin);
 
        enerd->term[F_EKIN] = trace(ekind->ekin);
    }
    
    /* ##########  Long range energy information ###### */
    
    if (bEner || bPres || bConstrain) 
    {
        calc_dispcorr(fplog,ir,fr,0,top_global,natoms,box,state->lambda,
                      corr_pres,corr_vir,&prescorr,&enercorr,&dvdlcorr);
    }
    
    if (bEner && bFirstIterate) 
    {
        enerd->term[F_DISPCORR] = enercorr;
        enerd->term[F_EPOT] += enercorr;
        enerd->term[F_DVDL] += dvdlcorr;
        if (fr->efep != efepNO) {
            enerd->dvdl_lin += dvdlcorr;
        }
    }
    
    /* ########## Now pressure ############## */
    if (bPres || bConstrain) 
    {
        
        m_add(force_vir,shake_vir,total_vir);
        
        /* Calculate pressure and apply LR correction if PPPM is used.
         * Use the box from last timestep since we already called update().
         */
        
        enerd->term[F_PRES] = calc_pres(fr->ePBC,ir->nwall,box,ekind->ekin,total_vir,pres,
                                        (fr->eeltype==eelPPPM)?enerd->term[F_COUL_RECIP]:0.0);
        
        /* Calculate long range corrections to pressure and energy */
        /* this adds to enerd->term[F_PRES] and enerd->term[F_ETOT], 
           and computes enerd->term[F_DISPCORR].  Also modifies the 
           total_vir and pres tesors */
        
        m_add(total_vir,corr_vir,total_vir);
        m_add(pres,corr_pres,pres);
        enerd->term[F_PDISPCORR] = prescorr;
        enerd->term[F_PRES] += prescorr;
        *pcurr = enerd->term[F_PRES];
        /* calculate temperature using virial */
        enerd->term[F_VTEMP] = calc_temp(trace(total_vir),ir->opts.nrdf[0]);
    }    
}


#ifdef GMX_THREADS
struct mdrunner_arglist
{
    FILE *fplog;
    t_commrec *cr;
    int nfile;
    const t_filenm *fnm;
    output_env_t oenv;
    bool bVerbose;
    bool bCompact;
    int nstglobalcomm;
    ivec ddxyz;
    int dd_node_order;
    real rdd;
    real rconstr;
    const char *dddlb_opt;
    real dlb_scale;
    const char *ddcsx;
    const char *ddcsy;
    const char *ddcsz;
    int nstepout;
    int resetstep;
    int nmultisim;
    int repl_ex_nst;
    int repl_ex_seed;
    real pforce;
    real cpt_period;
    real max_hours;
    unsigned long Flags;
    int ret; /* return value */
};


static void mdrunner_start_fn(void *arg)
{
    struct mdrunner_arglist *mda=(struct mdrunner_arglist*)arg;
    struct mdrunner_arglist mc=*mda; /* copy the arg list to make sure 
                                        that it's thread-local. This doesn't
                                        copy pointed-to items, of course,
                                        but those are all const. */
    t_commrec *cr;  /* we need a local version of this */
    FILE *fplog=NULL;
    t_filenm *fnm=dup_tfn(mc.nfile, mc.fnm);

    cr=init_par_threads(mc.cr);
    if (MASTER(cr))
    {
        fplog=mc.fplog;
    }


    mda->ret=mdrunner(fplog, cr, mc.nfile, mc.fnm, mc.oenv, mc.bVerbose,
                      mc.bCompact, mc.nstglobalcomm, 
                      mc.ddxyz, mc.dd_node_order, mc.rdd,
                      mc.rconstr, mc.dddlb_opt, mc.dlb_scale, 
                      mc.ddcsx, mc.ddcsy, mc.ddcsz, mc.nstepout, mc.resetstep, mc.nmultisim,
                      mc.repl_ex_nst, mc.repl_ex_seed, mc.pforce, 
                      mc.cpt_period, mc.max_hours, mc.Flags);
}

#endif

int mdrunner_threads(int nthreads, 
                     FILE *fplog,t_commrec *cr,int nfile,const t_filenm fnm[],
                     const output_env_t oenv, bool bVerbose,bool bCompact,
                     int nstglobalcomm,
                     ivec ddxyz,int dd_node_order,real rdd,real rconstr,
                     const char *dddlb_opt,real dlb_scale,
                     const char *ddcsx,const char *ddcsy,const char *ddcsz,
                     int nstepout,int resetstep,int nmultisim,int repl_ex_nst,
                     int repl_ex_seed, real pforce,real cpt_period,
                     real max_hours, unsigned long Flags)
{
    int ret;
    /* first check whether we even need to start tMPI */
    if (nthreads < 2)
    {
        ret=mdrunner(fplog, cr, nfile, fnm, oenv, bVerbose, bCompact,
                     nstglobalcomm,
                     ddxyz, dd_node_order, rdd, rconstr, dddlb_opt, dlb_scale,
                     ddcsx, ddcsy, ddcsz, nstepout, resetstep, nmultisim, repl_ex_nst, 
                     repl_ex_seed, pforce, cpt_period, max_hours, Flags);
    }
    else
    {
#ifdef GMX_THREADS
        struct mdrunner_arglist mda;
        /* fill the data structure to pass as void pointer to thread start fn */
        mda.fplog=fplog;
        mda.cr=cr;
        mda.nfile=nfile;
        mda.fnm=fnm;
        mda.oenv=oenv;
        mda.bVerbose=bVerbose;
        mda.bCompact=bCompact;
        mda.nstglobalcomm=nstglobalcomm;
        mda.ddxyz[XX]=ddxyz[XX];
        mda.ddxyz[YY]=ddxyz[YY];
        mda.ddxyz[ZZ]=ddxyz[ZZ];
        mda.dd_node_order=dd_node_order;
        mda.rdd=rdd;
        mda.rconstr=rconstr;
        mda.dddlb_opt=dddlb_opt;
        mda.dlb_scale=dlb_scale;
        mda.ddcsx=ddcsx;
        mda.ddcsy=ddcsy;
        mda.ddcsz=ddcsz;
        mda.nstepout=nstepout;
        mda.resetstep=resetstep;
        mda.nmultisim=nmultisim;
        mda.repl_ex_nst=repl_ex_nst;
        mda.repl_ex_seed=repl_ex_seed;
        mda.pforce=pforce;
        mda.cpt_period=cpt_period;
        mda.max_hours=max_hours;
        mda.Flags=Flags;

        fprintf(stderr, "Starting %d threads\n",nthreads);
        fflush(stderr);
        tMPI_Init_fn(nthreads, mdrunner_start_fn, (void*)(&mda) );
        ret=mda.ret;
#else
        ret=-1;
        gmx_comm("Multiple threads requested but not compiled with threads");
#endif
    }
    return ret;
}


int mdrunner(FILE *fplog,t_commrec *cr,int nfile,const t_filenm fnm[],
             const output_env_t oenv, bool bVerbose,bool bCompact,
             int nstglobalcomm,
             ivec ddxyz,int dd_node_order,real rdd,real rconstr,
             const char *dddlb_opt,real dlb_scale,
             const char *ddcsx,const char *ddcsy,const char *ddcsz,
             int nstepout,int resetstep,int nmultisim,int repl_ex_nst,int repl_ex_seed,
             real pforce,real cpt_period,real max_hours,
             unsigned long Flags)
{
    double     nodetime=0,realtime;
    t_inputrec *inputrec;
    t_state    *state=NULL;
    matrix     box;
    gmx_ddbox_t ddbox;
    int        npme_major;
    real       tmpr1,tmpr2;
    t_nrnb     *nrnb;
    gmx_mtop_t *mtop=NULL;
    t_mdatoms  *mdatoms=NULL;
    t_forcerec *fr=NULL;
    t_fcdata   *fcd=NULL;
    real       ewaldcoeff=0;
    gmx_pme_t  *pmedata=NULL;
    gmx_vsite_t *vsite=NULL;
    gmx_constr_t constr;
    int        i,m,nChargePerturbed=-1,status,nalloc;
    char       *gro;
    gmx_wallcycle_t wcycle;
    bool       bReadRNG,bReadEkin;
    int        list;
    gmx_runtime_t runtime;
    int        rc;
    gmx_large_int_t reset_counters;
    gmx_edsam_t ed;

    /* Essential dynamics */
    if (opt2bSet("-ei",nfile,fnm)) 
    {
        /* Open input and output files, allocate space for ED data structure */
        ed = ed_open(nfile,fnm,cr);
    } 
    else
        ed=NULL;

    snew(inputrec,1);
    snew(mtop,1);

    if (bVerbose && SIMMASTER(cr))
    {
        fprintf(stderr,"Getting Loaded...\n");
    }

    if (Flags & MD_APPENDFILES) 
    {
        fplog = NULL;
    }

    if (PAR(cr))
    {
        /* The master thread on the master node reads from disk, 
         * then distributes everything to the other processors.
         */

        list = (SIMMASTER(cr) && !(Flags & MD_APPENDFILES)) ?  (LIST_SCALARS | LIST_INPUTREC) : 0;

        snew(state,1);
        init_parallel(fplog, opt2fn_master("-s",nfile,fnm,cr),cr,
                      inputrec,mtop,state,list);

    }
    else
    {
        /* Read a file for a single processor */
        snew(state,1);
        init_single(fplog,inputrec,ftp2fn(efTPX,nfile,fnm),mtop,state);
    }
    if (!EEL_PME(inputrec->coulombtype) || (Flags & MD_PARTDEC))
    {
        cr->npmenodes = 0;
    }

#ifdef GMX_FAHCORE
    fcRegisterSteps(inputrec->nsteps,inputrec->init_step);
#endif

    /* NMR restraints must be initialized before load_checkpoint,
     * since with time averaging the history is added to t_state.
     * For proper consistency check we therefore need to extend
     * t_state here.
     * So the PME-only nodes (if present) will also initialize
     * the distance restraints.
     */
    snew(fcd,1);

    /* This needs to be called before read_checkpoint to extend the state */
    init_disres(fplog,mtop,inputrec,cr,Flags & MD_PARTDEC,fcd,state);

    if (gmx_mtop_ftype_count(mtop,F_ORIRES) > 0)
    {
        if (PAR(cr) && !(Flags & MD_PARTDEC))
        {
            gmx_fatal(FARGS,"Orientation restraints do not work (yet) with domain decomposition, use particle decomposition (mdrun option -pd)");
        }
        /* Orientation restraints */
        if (MASTER(cr))
        {
            init_orires(fplog,mtop,state->x,inputrec,cr->ms,&(fcd->orires),
                        state);
        }
    }

    if (DEFORM(*inputrec))
    {
        /* Store the deform reference box before reading the checkpoint */
        if (SIMMASTER(cr))
        {
            copy_mat(state->box,box);
        }
        if (PAR(cr))
        {
            gmx_bcast(sizeof(box),box,cr);
        }
        /* Because we do not have the update struct available yet
         * in which the reference values should be stored,
         * we store them temporarily in static variables.
         * This should be thread safe, since they are only written once
         * and with identical values.
         */
#ifdef GMX_THREADS
        tMPI_Thread_mutex_lock(&box_mutex);
#endif
        init_step_tpx = inputrec->init_step;
        copy_mat(box,box_tpx);
#ifdef GMX_THREADS
        tMPI_Thread_mutex_unlock(&box_mutex);
#endif
    }

    if (opt2bSet("-cpi",nfile,fnm)) 
    {
        /* Check if checkpoint file exists before doing continuation.
         * This way we can use identical input options for the first and subsequent runs...
         */
        if( gmx_fexist_master(opt2fn_master("-cpi",nfile,fnm,cr),cr) )
        {
            load_checkpoint(opt2fn_master("-cpi",nfile,fnm,cr),&fplog,
                            cr,Flags & MD_PARTDEC,ddxyz,
                            inputrec,state,&bReadRNG,&bReadEkin,
                            (Flags & MD_APPENDFILES));
            
            if (bReadRNG)
            {
                Flags |= MD_READ_RNG;
            }
            if (bReadEkin)
            {
                Flags |= MD_READ_EKIN;
            }
        }
    }

    if ((MASTER(cr) || (Flags & MD_SEPPOT)) && (Flags & MD_APPENDFILES))
    {
        gmx_log_open(ftp2fn(efLOG,nfile,fnm),cr,!(Flags & MD_SEPPOT),
                             Flags,&fplog);
    }

    if (SIMMASTER(cr)) 
    {
        copy_mat(state->box,box);
    }

    if (PAR(cr)) 
    {
        gmx_bcast(sizeof(box),box,cr);
    }

    if (bVerbose && SIMMASTER(cr))
    {
        fprintf(stderr,"Loaded with Money\n\n");
    }

    if (PAR(cr) && !((Flags & MD_PARTDEC) || EI_TPI(inputrec->eI)))
    {
        cr->dd = init_domain_decomposition(fplog,cr,Flags,ddxyz,rdd,rconstr,
                                           dddlb_opt,dlb_scale,
                                           ddcsx,ddcsy,ddcsz,
                                           mtop,inputrec,
                                           box,state->x,
                                           &ddbox,&npme_major);

        make_dd_communicators(fplog,cr,dd_node_order);

        /* Set overallocation to avoid frequent reallocation of arrays */
        set_over_alloc_dd(TRUE);
    }
    else
    {
        cr->duty = (DUTY_PP | DUTY_PME);
        npme_major = cr->nnodes;
        
        if (inputrec->ePBC == epbcSCREW)
        {
            gmx_fatal(FARGS,
                      "pbc=%s is only implemented with domain decomposition",
                      epbc_names[inputrec->ePBC]);
        }
    }

    if (PAR(cr))
    {
        /* After possible communicator splitting in make_dd_communicators.
         * we can set up the intra/inter node communication.
         */
        gmx_setup_nodecomm(fplog,cr);
    }

    wcycle = wallcycle_init(fplog,resetstep,cr);
    if (PAR(cr))
    {
        /* Master synchronizes its value of reset_counters with all nodes 
         * including PME only nodes */
        reset_counters = wcycle_get_reset_counters(wcycle);
        gmx_bcast_sim(sizeof(reset_counters),&reset_counters,cr);
        wcycle_set_reset_counters(wcycle, reset_counters);
    }


    snew(nrnb,1);
    if (cr->duty & DUTY_PP)
    {
        /* For domain decomposition we allocate dynamically
         * in dd_partition_system.
         */
        if (DOMAINDECOMP(cr))
        {
            bcast_state_setup(cr,state);
        }
        else
        {
            if (PAR(cr))
            {
                if (!MASTER(cr))
                {
                    snew(state,1);
                }
                bcast_state(cr,state,TRUE);
            }
        }

        /* Dihedral Restraints */
        if (gmx_mtop_ftype_count(mtop,F_DIHRES) > 0)
        {
            init_dihres(fplog,mtop,inputrec,fcd);
        }

        /* Initiate forcerecord */
        fr = mk_forcerec();
        init_forcerec(fplog,oenv,fr,fcd,inputrec,mtop,cr,box,FALSE,
                      opt2fn("-table",nfile,fnm),
                      opt2fn("-tablep",nfile,fnm),
                      opt2fn("-tableb",nfile,fnm),FALSE,pforce);

        /* version for PCA_NOT_READ_NODE (see md.c) */
        /*init_forcerec(fplog,fr,fcd,inputrec,mtop,cr,box,FALSE,
          "nofile","nofile","nofile",FALSE,pforce);
          */        
        fr->bSepDVDL = ((Flags & MD_SEPPOT) == MD_SEPPOT);

        /* Initialize QM-MM */
        if(fr->bQMMM)
        {
            init_QMMMrec(cr,box,mtop,inputrec,fr);
        }

        /* Initialize the mdatoms structure.
         * mdatoms is not filled with atom data,
         * as this can not be done now with domain decomposition.
         */
        mdatoms = init_mdatoms(fplog,mtop,inputrec->efep!=efepNO);

        /* Initialize the virtual site communication */
        vsite = init_vsite(mtop,cr);

        calc_shifts(box,fr->shift_vec);

        /* With periodic molecules the charge groups should be whole at start up
         * and the virtual sites should not be far from their proper positions.
         */
        if (!inputrec->bContinuation && MASTER(cr) &&
            !(inputrec->ePBC != epbcNONE && inputrec->bPeriodicMols))
        {
            /* Make molecules whole at start of run */
            if (fr->ePBC != epbcNONE)
            {
                do_pbc_first_mtop(fplog,inputrec->ePBC,box,mtop,state->x);
            }
            if (vsite)
            {
                /* Correct initial vsite positions are required
                 * for the initial distribution in the domain decomposition
                 * and for the initial shell prediction.
                 */
                construct_vsites_mtop(fplog,vsite,mtop,state->x);
            }
        }

        /* Initiate PPPM if necessary */
        if (fr->eeltype == eelPPPM)
        {
            if (mdatoms->nChargePerturbed)
            {
                gmx_fatal(FARGS,"Free energy with %s is not implemented",
                          eel_names[fr->eeltype]);
            }
            status = gmx_pppm_init(fplog,cr,oenv,FALSE,TRUE,box,
                                   getenv("GMXGHAT"),inputrec, (Flags & MD_REPRODUCIBLE));
            if (status != 0)
            {
                gmx_fatal(FARGS,"Error %d initializing PPPM",status);
            }
        }

        if (EEL_PME(fr->eeltype))
        {
            ewaldcoeff = fr->ewaldcoeff;
            pmedata = &fr->pmedata;
        }
        else
        {
            pmedata = NULL;
        }
    }
    else
    {
        /* This is a PME only node */

        /* We don't need the state */
        done_state(state);

        ewaldcoeff = calc_ewaldcoeff(inputrec->rcoulomb, inputrec->ewald_rtol);
        snew(pmedata,1);
    }

    /* Initiate PME if necessary,
     * either on all nodes or on dedicated PME nodes only. */
    if (EEL_PME(inputrec->coulombtype))
    {
        if (mdatoms)
        {
            nChargePerturbed = mdatoms->nChargePerturbed;
        }
        if (cr->npmenodes > 0)
        {
            /* The PME only nodes need to know nChargePerturbed */
            gmx_bcast_sim(sizeof(nChargePerturbed),&nChargePerturbed,cr);
        }
        if (cr->duty & DUTY_PME)
        {
            status = gmx_pme_init(pmedata,cr,npme_major,inputrec,
                                  mtop ? mtop->natoms : 0,nChargePerturbed,
                                  (Flags & MD_REPRODUCIBLE));
            if (status != 0) 
            {
                gmx_fatal(FARGS,"Error %d initializing PME",status);
            }
        }
    }


    if (integrator[inputrec->eI].func == do_md)
    {
        /* Turn on signal handling on all nodes */
        /*
         * (A user signal from the PME nodes (if any)
         * is communicated to the PP nodes.
         */
        if (getenv("GMX_NO_TERM") == NULL)
        {
            if (debug)
            {
                fprintf(debug,"Installing signal handler for SIGTERM\n");
            }
            signal(SIGTERM,signal_handler);
        }
#ifdef HAVE_SIGUSR1
        if (getenv("GMX_NO_USR1") == NULL)
        {
            if (debug)
            {
                fprintf(debug,"Installing signal handler for SIGUSR1\n");
            }
            signal(SIGUSR1,signal_handler);
        }
#endif
    }

    if (cr->duty & DUTY_PP)
    {
        if (inputrec->ePull != epullNO)
        {
            /* Initialize pull code */
            /* not sure how this relates to free energy code -- what out what lambda is being used here. MRS */
            init_pull(fplog,inputrec,nfile,fnm,mtop,cr,oenv,inputrec->fepvals->init_lambda,
                      EI_DYNAMICS(inputrec->eI) && MASTER(cr),Flags);
        }

        constr = init_constraints(fplog,mtop,inputrec,ed,state,cr);

        if (DOMAINDECOMP(cr))
        {
            dd_init_bondeds(fplog,cr->dd,mtop,vsite,constr,inputrec,
                            Flags & MD_DDBONDCHECK,fr->cginfo_mb);

            set_dd_parameters(fplog,cr->dd,dlb_scale,inputrec,fr,&ddbox);

            setup_dd_grid(fplog,cr->dd);
        }

        /* Now do whatever the user wants us to do (how flexible...) */
        integrator[inputrec->eI].func(fplog,cr,nfile,fnm,
                                      oenv,bVerbose,bCompact,
                                      nstglobalcomm,
                                      vsite,constr,
                                      nstepout,inputrec,mtop,
                                      fcd,state,
                                      mdatoms,nrnb,wcycle,ed,fr,
                                      repl_ex_nst,repl_ex_seed,
                                      cpt_period,max_hours,
                                      Flags,
                                      &runtime);

        if (inputrec->ePull != epullNO)
        {
            finish_pull(fplog,inputrec->pull);
        }
    } 
    else 
    {
        /* do PME only */
        gmx_pmeonly(*pmedata,cr,nrnb,wcycle,ewaldcoeff,FALSE,inputrec);
    }

    if (EI_DYNAMICS(inputrec->eI) || EI_TPI(inputrec->eI))
    {
        /* Some timing stats */  
        if (MASTER(cr))
        {
            if (runtime.proc == 0)
            {
                runtime.proc = runtime.real;
            }
        }
        else
        {
            runtime.real = 0;
        }
    }

    wallcycle_stop(wcycle,ewcRUN);

    /* Finish up, write some stuff
     * if rerunMD, don't write last frame again 
     */
    finish_run(fplog,cr,ftp2fn(efSTO,nfile,fnm),
               inputrec,nrnb,wcycle,&runtime,
               EI_DYNAMICS(inputrec->eI) && !MULTISIM(cr));

    /* Does what it says */  
    print_date_and_time(fplog,cr->nodeid,"Finished mdrun",&runtime);

    /* Close logfile already here if we were appending to it */
    if (MASTER(cr) && (Flags & MD_APPENDFILES))
    {
        gmx_log_close(fplog);
    }	

    if(bGotTermSignal)
    {
        rc = 1;
    }
    else if(bGotUsr1Signal)
    {
        rc = 2;
    }
    else
    {
        rc = 0;
    }

    return rc;
}

static void md_print_warning(const t_commrec *cr,FILE *fplog,const char *buf)
{
    if (MASTER(cr))
    {
        fprintf(stderr,"\n%s\n",buf);
    }
    if (fplog)
    {
        fprintf(fplog,"\n%s\n",buf);
    }
}

/* Definitions for convergence of iterated constraints.  Could be optimized . . .  */

/* data type */
struct gmx_iterate 
{
   real f,fprev,x,xprev;  
   int iter_i;
   bool bIterate;
   bool bFirstIterate;
   real *allrelerr;    
};
  
/* abstract data type for iteration data */
typedef struct gmx_iterate * 
gmx_iterate_t;
  
#ifdef GMX_DOUBLE
#define CONVERGEITER  0.000000001
#else
#define CONVERGEITER  0.0001
#endif
#define MAXITERCONST       200
  
  /* used to escape out of cyclic traps because of limited numberical precision  */
#define CYCLEMAX            20
#define FALLBACK          1000 

gmx_iterate_t gmx_iterate_init(bool bIterate) {
    
    gmx_iterate_t iterate;
    int i,maxcycle;
    
    maxcycle = MAXITERCONST+2;
    if((iterate=(struct gmx_iterate *)malloc(sizeof(struct gmx_iterate)))==NULL)
    {
        return NULL;
    }
    iterate->iter_i = 0;
    iterate->bIterate = bIterate;
    iterate->bFirstIterate = TRUE; 
    snew(iterate->allrelerr,maxcycle);
    for (i=0;i<maxcycle;i++) 
    {
        iterate->allrelerr[i] = 0;
    }
    return iterate;
}

void gmx_iterate_destroy(gmx_iterate_t iterate) 
{
    sfree(iterate->allrelerr);
    sfree(iterate);
}

static bool done_iterating(const t_commrec *cr,FILE *fplog, gmx_iterate_t iterate, real fom, real *newf) 
{    
    /* monitor convergence, and use a secant search to propose new
       values.  
                                                                  x_{i} - x_{i-1}
       The secant method computes x_{i+1} = x_{i} - f(x_{i}) * ---------------------
                                                                f(x_{i}) - f(x_{i-1})
       
       The function we are trying to zero is fom-x, where fom is the
       "figure of merit" which is the pressure (or the veta value) we
       would get by putting in an old value of the pressure or veta into
       the incrementor function for the step or half step.  I have
       verified that this gives the same answer as self consistent
       iteration, usually in many fewer steps, especially for small tau_p.
       
       We could possibly eliminate an iteration with proper use
       of the value from the previous step, but that would take a bit
       more bookkeeping, especially for veta, since tests indicate the
       function of veta on the last step is not sufficiently close to
       guarantee convergence this step. This is
       good enough for now.  On my tests, I could use tau_p down to
       0.02, which is smaller that would ever be necessary in
       practice. Generally, 3-5 iterations will be sufficient */

    real relerr,xmin;
    char buf[256];
    int i;
    bool incycle;
    
    if (iterate->bFirstIterate) 
    {
        iterate->x = fom;
        iterate->f = fom-iterate->x;
        iterate->xprev = 0;
        iterate->fprev = 0;
        *newf = fom;
        iterate->bFirstIterate = FALSE;
    } 
    else 
    {
        iterate->f = fom-iterate->x; /* we want to zero this difference */
        if ((iterate->iter_i > 1) && (iterate->iter_i < MAXITERCONST)) 
        {
            if (iterate->f==iterate->fprev) 
            {
                *newf = iterate->f;
            } 
            else 
            {
                *newf = iterate->x - (iterate->x-iterate->xprev)*(iterate->f)/(iterate->f-iterate->fprev); 
            }
        } 
        else 
        {
            /* just use self-consistent iteration the first step to initialize, or 
               if it's not converging (which happens occasionally -- need to investigate why) */
            *newf = fom; 
        }
    }
    /* Consider a slight shortcut allowing us to exit one sooner -- we check the
       difference between the closest of x and xprev to the new
       value. To be 100% certain, we should check the difference between
       the last result, and the previous result, or
       
       relerr = (fabs((x-xprev)/fom));
       
       but this is pretty much never necessary under typical conditions.
       Checking numerically, it seems to lead to almost exactly the same
       trajectories, but there are small differences out a few decimal
       places in the pressure, and eventually in the v_eta, but it could
       save an interation.
       
       if (fabs(*newf-x) < fabs(*newf - xprev)) { xmin = x;} else { xmin = xprev;}
       relerr = (fabs((*newf-xmin) / *newf));
    */
    
    relerr = (fabs((iterate->f-iterate->fprev)/fom));
    
    iterate->allrelerr[iterate->iter_i] = relerr;
    
    if (iterate->iter_i > 0) 
    {
        if (debug) 
        {
            fprintf(debug,"Iterating NPT constraints: %6i %20.12f%14.6g%20.12f\n",
                    iterate->iter_i,fom,relerr,*newf);
        }
        
        if ((relerr < CONVERGEITER) || (fom==0))
        {
            iterate->bIterate = FALSE;
            if (debug) 
            {
                fprintf(debug,"Iterating NPT constraints: CONVERGED\n");
            }
            return TRUE;
        }
        if (iterate->iter_i > MAXITERCONST) 
        {
            /* test to see if we're stuck in some numerical-precision induced loop */
            incycle = FALSE;
            for (i=0;i<CYCLEMAX;i++) {
                if (iterate->allrelerr[(MAXITERCONST-2*CYCLEMAX)-i] == iterate->allrelerr[iterate->iter_i-1]) {
                    incycle = TRUE;
                    if (relerr > CONVERGEITER*FALLBACK) {incycle = FALSE; break;}
                }
            }
            
            if (incycle) {
                /* we are trapped in a numerical attractor, and can't converge any more, and are close to the final result.
                   Better to give up here and proceed with a warning than have the simulation die.
                */
                sprintf(buf,"numerical convergence issues with NPT, relative error only %10.5g, continuing\n",relerr);
                md_print_warning(cr,fplog,buf);
                return TRUE;
            } else {
                gmx_fatal(FARGS,"Could not converge NPT constraints\n");
            }
        }
    }
    
    iterate->xprev = iterate->x;
    iterate->x = *newf;
    iterate->fprev = iterate->f;
    iterate->iter_i++;
    
    return FALSE;
}

static void check_nst_param(FILE *fplog,t_commrec *cr,
                            const char *desc_nst,int nst,
                            const char *desc_p,int *p)
{
    char buf[STRLEN];

    if (*p > 0 && *p % nst != 0)
    {
        /* Round up to the next multiple of nst */
        *p = ((*p)/nst + 1)*nst;
        sprintf(buf,"NOTE: %s changes %s to %d\n",desc_nst,desc_p,*p);
        md_print_warning(cr,fplog,buf);
    }
}

static void reset_all_counters(FILE *fplog,t_commrec *cr,
                               gmx_large_int_t step,
                               gmx_large_int_t *step_rel,t_inputrec *ir,
                               gmx_wallcycle_t wcycle,t_nrnb *nrnb,
                               gmx_runtime_t *runtime)
{
    char buf[STRLEN],sbuf[22];

    /* Reset all the counters related to performance over the run */
    sprintf(buf,"Step %s: resetting all time and cycle counters\n",
            gmx_step_str(step,sbuf));
    md_print_warning(cr,fplog,buf);

    wallcycle_stop(wcycle,ewcRUN);
    wallcycle_reset_all(wcycle);
    if (DOMAINDECOMP(cr))
    {
        reset_dd_statistics_counters(cr->dd);
    }
    init_nrnb(nrnb);
    ir->init_step += *step_rel;
    ir->nsteps    -= *step_rel;
    *step_rel = 0;
    wallcycle_start(wcycle,ewcRUN);
    runtime_start(runtime);
    print_date_and_time(fplog,cr->nodeid,"Restarted time",runtime);
}

static int check_nstglobalcomm(FILE *fplog,t_commrec *cr,
                               int nstglobalcomm,t_inputrec *ir)
{
    char buf[STRLEN];

    if (!EI_DYNAMICS(ir->eI))
    {
        nstglobalcomm = 1;
    }

    if (nstglobalcomm == -1)
    {
        if (ir->nstcalcenergy == 0 && ir->nstlist == 0)
        {
            nstglobalcomm = 10;
            if (ir->nstenergy > 0 && ir->nstenergy < nstglobalcomm)
            {
                nstglobalcomm = ir->nstenergy;
            }
        }
        else
        {
            /* We assume that if nstcalcenergy > nstlist,
             * nstcalcenergy is a multiple of nstlist.
             */
            if (ir->nstcalcenergy == 0 ||
                (ir->nstlist > 0 && ir->nstlist < ir->nstcalcenergy))
            {
                nstglobalcomm = ir->nstlist;
            }
            else
            {
                nstglobalcomm = ir->nstcalcenergy;
            }
        }
    }
    else
    {
        if (ir->nstlist > 0 &&
            nstglobalcomm > ir->nstlist && nstglobalcomm % ir->nstlist != 0)
        {
            nstglobalcomm = (nstglobalcomm / ir->nstlist)*ir->nstlist;
            sprintf(buf,"WARNING: nstglobalcomm is larger than nstlist, but not a multiple, setting it to %d\n",nstglobalcomm);
            md_print_warning(cr,fplog,buf);
        }
        if (nstglobalcomm > ir->nstcalcenergy)
        {
            check_nst_param(fplog,cr,"-gcom",nstglobalcomm,
                            "nstcalcenergy",&ir->nstcalcenergy);
        }

        check_nst_param(fplog,cr,"-gcom",nstglobalcomm,
                        "nstenergy",&ir->nstenergy);

        check_nst_param(fplog,cr,"-gcom",nstglobalcomm,
                        "nstlog",&ir->nstlog);
    }

    if (ir->comm_mode != ecmNO && ir->nstcomm < nstglobalcomm)
    {
        sprintf(buf,"WARNING: Changing nstcomm from %d to %d\n",
                ir->nstcomm,nstglobalcomm);
        md_print_warning(cr,fplog,buf);
        ir->nstcomm = nstglobalcomm;
    }

    return nstglobalcomm;
}

static void check_ir_old_tpx_versions(t_commrec *cr,FILE *fplog,
                                      t_inputrec *ir,gmx_mtop_t *mtop)
{
    /* Check required for old tpx files */
    if (IR_TWINRANGE(*ir) && ir->nstlist > 1 &&
        ir->nstcalcenergy % ir->nstlist != 0)
    {
        md_print_warning(cr,fplog,"Old tpr file with twin-range settings: modifiying energy calculation and/or T/P-coupling frequencies");

        if (gmx_mtop_ftype_count(mtop,F_CONSTR) +
            gmx_mtop_ftype_count(mtop,F_CONSTRNC) > 0 &&
            ir->eConstrAlg == econtSHAKE)
        {
            md_print_warning(cr,fplog,"With twin-range cut-off's and SHAKE the virial and pressure are incorrect");
            if (ir->epc != epcNO)
            {
                gmx_fatal(FARGS,"Can not do pressure coupling with twin-range cut-off's and SHAKE");
            }
        }
        check_nst_param(fplog,cr,"nstlist",ir->nstlist,
                        "nstcalcenergy",&ir->nstcalcenergy);
    }
    check_nst_param(fplog,cr,"nstcalcenergy",ir->nstcalcenergy,
                    "nstenergy",&ir->nstenergy);
    check_nst_param(fplog,cr,"nstcalcenergy",ir->nstcalcenergy,
                    "nstlog",&ir->nstlog);
    if (ir->efep != efepNO)
    {
        check_nst_param(fplog,cr,"nstdhdl",ir->nstdhdl,
                        "nstenergy",&ir->nstenergy);
    }
}

typedef struct {
    bool       bGStatEveryStep;
    gmx_large_int_t step_ns;
    gmx_large_int_t step_nscheck;
    gmx_large_int_t nns;
    matrix     scale_tot;
    int        nabnsb;
    double     s1;
    double     s2;
    double     ab;
    double     lt_runav;
    double     lt_runav2;
} gmx_nlheur_t;

static void reset_nlistheuristics(gmx_nlheur_t *nlh,gmx_large_int_t step)
{
    nlh->lt_runav  = 0;
    nlh->lt_runav2 = 0;
    nlh->step_nscheck = step;
}

static void init_nlistheuristics(gmx_nlheur_t *nlh,
                                 bool bGStatEveryStep,gmx_large_int_t step)
{
    nlh->bGStatEveryStep = bGStatEveryStep;
    nlh->nns       = 0;
    nlh->nabnsb    = 0;
    nlh->s1        = 0;
    nlh->s2        = 0;
    nlh->ab        = 0;

    reset_nlistheuristics(nlh,step);
}

static void update_nliststatistics(gmx_nlheur_t *nlh,gmx_large_int_t step)
{
    gmx_large_int_t nl_lt;
    char sbuf[22],sbuf2[22];

    /* Determine the neighbor list life time */
    nl_lt = step - nlh->step_ns;
    if (debug)
    {
        fprintf(debug,"%d atoms beyond ns buffer, updating neighbor list after %s steps\n",nlh->nabnsb,gmx_step_str(nl_lt,sbuf));
    }
    nlh->nns++;
    nlh->s1 += nl_lt;
    nlh->s2 += nl_lt*nl_lt;
    nlh->ab += nlh->nabnsb;
    if (nlh->lt_runav == 0)
    {
        nlh->lt_runav  = nl_lt;
        /* Initialize the fluctuation average
         * such that at startup we check after 0 steps.
         */
        nlh->lt_runav2 = sqr(nl_lt/2.0);
    }
    /* Running average with 0.9 gives an exp. history of 9.5 */
    nlh->lt_runav2 = 0.9*nlh->lt_runav2 + 0.1*sqr(nlh->lt_runav - nl_lt);
    nlh->lt_runav  = 0.9*nlh->lt_runav  + 0.1*nl_lt;
    if (nlh->bGStatEveryStep)
    {
        /* Always check the nlist validity */
        nlh->step_nscheck = step;
    }
    else
    {
        /* We check after:  <life time> - 2*sigma
         * The factor 2 is quite conservative,
         * but we assume that with nstlist=-1 the user
         * prefers exact integration over performance.
         */
        nlh->step_nscheck = step
                  + (int)(nlh->lt_runav - 2.0*sqrt(nlh->lt_runav2)) - 1;
    }
    if (debug)
    {
        fprintf(debug,"nlist life time %s run av. %4.1f sig %3.1f check %s check with -gcom %d\n",
                gmx_step_str(nl_lt,sbuf),nlh->lt_runav,sqrt(nlh->lt_runav2),
                gmx_step_str(nlh->step_nscheck-step+1,sbuf2),
                (int)(nlh->lt_runav - 2.0*sqrt(nlh->lt_runav2)));
    }
}

static void set_nlistheuristics(gmx_nlheur_t *nlh,bool bReset,gmx_large_int_t step)
{
    int d;

    if (bReset)
    {
        reset_nlistheuristics(nlh,step);
    }
    else
    {
        update_nliststatistics(nlh,step);
    }

    nlh->step_ns = step;
    /* Initialize the cumulative coordinate scaling matrix */
    clear_mat(nlh->scale_tot);
    for(d=0; d<DIM; d++)
    {
        nlh->scale_tot[d][d] = 1.0;
    }
}

double do_md(FILE *fplog,t_commrec *cr,int nfile,const t_filenm fnm[],
             const output_env_t oenv, bool bVerbose,bool bCompact,
             int nstglobalcomm,
             gmx_vsite_t *vsite,gmx_constr_t constr,
             int stepout,t_inputrec *ir,
             gmx_mtop_t *top_global,
             t_fcdata *fcd,
             t_state *state_global,
             t_mdatoms *mdatoms,
             t_nrnb *nrnb,gmx_wallcycle_t wcycle,
             gmx_edsam_t ed,t_forcerec *fr,
             int repl_ex_nst,int repl_ex_seed,
             real cpt_period,real max_hours,
             unsigned long Flags,
             gmx_runtime_t *runtime)
{
    int        fp_trn=0,fp_xtc=0;
    ener_file_t fp_ene=NULL;
    gmx_large_int_t step,step_rel;
    const char *fn_cpt;
    FILE       *fp_dhdl=NULL,*fp_field=NULL;
    double     run_time;
<<<<<<< HEAD
    double     t,t0,lam0[efptNR];
    bool       bGStatEveryStep,bGStat,bNstEner,bCalcEner;
=======
    double     t,t0,lam0;
    bool       bGStatEveryStep,bGStat,bNstEner,bCalcPres,bCalcEner;
>>>>>>> a40476a3
    bool       bNS,bNStList,bSimAnn,bStopCM,bRerunMD,bNotLastFrame=FALSE,
               bFirstStep,bStateFromTPX,bInitStep,bLastStep,
               bBornRadii,bStartingFromCpt;
    bool       bDoDHDL=FALSE;
    bool       bNEMD,do_ene,do_log,do_verbose,bRerunWarnNoV=TRUE,
               bForceUpdate=FALSE,bX,bV,bF,bXTC,bCPT;
    bool       bMasterState;
    int        force_flags,cglo_flags;
    tensor     force_vir,shake_vir,total_vir,tmp_vir,pres;
    int        i,m,status;
    rvec       mu_tot;
    t_vcm      *vcm;
	t_state    *bufstate;   
    matrix     *scale_tot,pcoupl_mu,M,ebox;
    gmx_nlheur_t nlh;
    t_trxframe rerun_fr;
    gmx_repl_ex_t repl_ex=NULL;
    int        nchkpt=1;
    /* Booleans (disguised as a reals) to checkpoint and terminate mdrun */  
    real       chkpt=0,terminate=0,terminate_now=0;

    gmx_localtop_t *top;	
    t_mdebin *mdebin=NULL;
    t_state    *state=NULL;
    rvec       *f_global=NULL;
    int        n_xtc=-1;
    rvec       *x_xtc=NULL;
    gmx_enerdata_t *enerd;
    rvec       *f=NULL;
    gmx_global_stat_t gstat;
    gmx_update_t upd=NULL;
    t_graph    *graph=NULL;

    bool        bFFscan;
    gmx_groups_t *groups;
    gmx_ekindata_t *ekind, *ekind_save;
    gmx_shellfc_t shellfc;
    int         count,nconverged=0;
    real        timestep=0;
    double      tcount=0;
    bool        bIonize=FALSE;
    bool        bTCR=FALSE,bConverged=TRUE,bOK,bSumEkinhOld,bExchanged;
    bool        bAppend;
    bool        bVV,bIterations,bIterate,bFirstIterate,bTemp,bPres,bTrotter;
    real        temp0,mu_aver=0,dvdl;
    int         a0,a1,gnx=0,ii;
    atom_id     *grpindex=NULL;
    char        *grpname;
    t_coupl_rec *tcr=NULL;
<<<<<<< HEAD
    rvec        *xcopy=NULL,*vcopy=NULL;
    matrix      boxcopy,lastbox;

    /* for FEP */
    int         fep_state;
    real        frac;

=======
    rvec        *xcopy=NULL,*vcopy=NULL,*cbuf=NULL;
    matrix      boxcopy={{0}},lastbox;
	tensor      tmpvir;
	real        fom,oldfom,veta_save,pcurr,scalevir,tracevir;
	real        vetanew = 0;
>>>>>>> a40476a3
    double      cycles;
    int         reset_counters=-1;
	real        last_conserved = 0;
    real        last_ekin = 0;
	int         iter_i;
	t_extmass   MassQ;
    int         **trotter_seq; 
    char        sbuf[22],sbuf2[22];
    bool        bHandledSignal=FALSE;
    gmx_iterate_t iterate;
#ifdef GMX_FAHCORE
    /* Temporary addition for FAHCORE checkpointing */
    int chkpt_ret;
#endif

    /* Check for special mdrun options */
    bRerunMD = (Flags & MD_RERUN);
    bIonize  = (Flags & MD_IONIZE);
    bFFscan  = (Flags & MD_FFSCAN);
    bAppend  = (Flags & MD_APPENDFILES);
    /* md-vv uses averaged full step velocities for T-control 
       md-vv2 uses averaged half step velocities for T-control (but full step ekin for P control)
       md uses averaged half step kinetic energies to determine temperature unless defined otherwise by GMX_EKIN_AVE_VEL; */
    bVV = EI_VV(ir->eI);
    if (bVV) /* to store the initial velocities while computing virial */
    {
        snew(cbuf,top_global->natoms);
    }
    /* all the iteratative cases - only if there are constraints */ 
    bIterations = ((IR_NPT_TROTTER(ir)) && (constr) && (!bRerunMD));
    bTrotter = (bVV && (IR_NPT_TROTTER(ir) || (IR_NVT_TROTTER(ir))));        
    
    if (bRerunMD)
    {
        /* Since we don't know if the frames read are related in any way,
         * rebuild the neighborlist at every step.
         */
        ir->nstlist       = 1;
        ir->nstcalcenergy = 1;
        nstglobalcomm     = 1;
    }

    check_ir_old_tpx_versions(cr,fplog,ir,top_global);

    nstglobalcomm = check_nstglobalcomm(fplog,cr,nstglobalcomm,ir);
    bGStatEveryStep = (nstglobalcomm == 1);

    if (!bGStatEveryStep && ir->nstlist == -1 && fplog != NULL)
    {
        fprintf(fplog,
                "To reduce the energy communication with nstlist = -1\n"
                "the neighbor list validity should not be checked at every step,\n"
                "this means that exact integration is not guaranteed.\n"
                "The neighbor list validity is checked after:\n"
                "  <n.list life time> - 2*std.dev.(n.list life time)  steps.\n"
                "In most cases this will result in exact integration.\n"
                "This reduces the energy communication by a factor of 2 to 3.\n"
                "If you want less energy communication, set nstlist > 3.\n\n");
    }

    if (bRerunMD || bFFscan)
    {
        ir->nstxtcout = 0;
    }
    groups = &top_global->groups;

    /* Initial values */
    init_md(fplog,cr,ir,oenv,&t,&t0,state_global->lambda,&(state_global->fep_state),lam0,
            nrnb,top_global,&upd,
            nfile,fnm,&fp_trn,&fp_xtc,&fp_ene,&fn_cpt,
            &fp_dhdl,&fp_field,&mdebin,
            force_vir,shake_vir,mu_tot,&bNEMD,&bSimAnn,&vcm,Flags);

    clear_mat(total_vir);
    clear_mat(pres);
    /* Energy terms and groups */
    snew(enerd,1);
    init_enerdata(top_global->groups.grps[egcENER].nr,ir->fepvals->n_lambda,enerd);
    if (DOMAINDECOMP(cr))
    {
        f = NULL;
    }
    else
    {
        snew(f,top_global->natoms);
    }

    /* Kinetic energy data */
    snew(ekind,1);
    init_ekindata(fplog,top_global,&(ir->opts),ekind);
    /* needed for iteration of constraints */
    snew(ekind_save,1);
    init_ekindata(fplog,top_global,&(ir->opts),ekind_save);
    /* Copy the cos acceleration to the groups struct */    
    ekind->cosacc.cos_accel = ir->cos_accel;
    
    gstat = global_stat_init(ir);
    debug_gmx();

    /* Check for polarizable models and flexible constraints */
    shellfc = init_shell_flexcon(fplog,
                                 top_global,n_flexible_constraints(constr),
                                 (ir->bContinuation || 
                                  (DOMAINDECOMP(cr) && !MASTER(cr))) ?
                                 NULL : state_global->x);

    if (DEFORM(*ir))
    {
#ifdef GMX_THREADS
        tMPI_Thread_mutex_lock(&box_mutex);
#endif
        set_deform_reference_box(upd,init_step_tpx,box_tpx);
#ifdef GMX_THREADS
        tMPI_Thread_mutex_unlock(&box_mutex);
#endif
    }

    {
        double io = compute_io(ir,top_global->natoms,groups,mdebin->ebin->nener,1);
        if ((io > 2000) && MASTER(cr))
            fprintf(stderr,
                    "\nWARNING: This run will generate roughly %.0f Mb of data\n\n",
                    io);
    }
    
    if (DOMAINDECOMP(cr)) {
        top = dd_init_local_top(top_global);

        snew(state,1);
        dd_init_local_state(cr->dd,state_global,state);

        if (DDMASTER(cr->dd) && ir->nstfout) {
            snew(f_global,state_global->natoms);
        }
    } else {
        if (PAR(cr)) {
            /* Initialize the particle decomposition and split the topology */
            top = split_system(fplog,top_global,ir,cr);
            
            pd_cg_range(cr,&fr->cg0,&fr->hcg);
            pd_at_range(cr,&a0,&a1);
        } else {
            top = gmx_mtop_generate_local_top(top_global,ir);
            
            a0 = 0;
            a1 = top_global->natoms;
        }
        
        state = partdec_init_local_state(cr,state_global);
        f_global = f;
        
        atoms2md(top_global,ir,0,NULL,a0,a1-a0,mdatoms);
        
        if (vsite) {
            set_vsite_top(vsite,top,mdatoms,cr);
        }
        
        if (ir->ePBC != epbcNONE && !ir->bPeriodicMols) {
            graph = mk_graph(fplog,&(top->idef),0,top_global->natoms,FALSE,FALSE);
        }

        if (shellfc) {
            make_local_shells(cr,mdatoms,shellfc);
        }

        if (ir->pull && PAR(cr)) {
            dd_make_local_pull_groups(NULL,ir->pull,mdatoms);
        }
    }

    if (DOMAINDECOMP(cr))
    {
        /* Distribute the charge groups over the nodes from the master node */
        dd_partition_system(fplog,ir->init_step,cr,TRUE,1,
                            state_global,top_global,ir,
                            state,&f,mdatoms,top,fr,
                            vsite,shellfc,constr,
                            nrnb,wcycle,FALSE);
    }

    /* If not DD, copy gb data */
    if(ir->implicit_solvent && !DOMAINDECOMP(cr))
    {
        make_local_gb(cr,fr->born,ir->gb_algorithm);
    }

    update_mdatoms(mdatoms,state->lambda[efptMASS]);

    if (MASTER(cr))
    {
        /* Update mdebin with energy history if appending to output files */
        if ( Flags & MD_APPENDFILES )
        {
            restore_energyhistory_from_state(mdebin,&state_global->enerhist);
        }
        /* Set the initial energy history in state to zero by updating once */
        update_energyhistory(&state_global->enerhist,mdebin);
    }	

    if ((state->flags & (1<<estLD_RNG)) && (Flags & MD_READ_RNG)) {
        /* Set the random state if we read a checkpoint file */
        set_stochd_state(upd,state);
    }

    /* Initialize constraints */
    if (constr) {
        if (!DOMAINDECOMP(cr))
            set_constraints(constr,top,ir,mdatoms,cr);
    }

    /* Check whether we have to GCT stuff */
    bTCR = ftp2bSet(efGCT,nfile,fnm);
    if (bTCR) {
        if (MASTER(cr)) {
            fprintf(stderr,"Will do General Coupling Theory!\n");
        }
        gnx = top_global->mols.nr;
        snew(grpindex,gnx);
        for(i=0; (i<gnx); i++) {
            grpindex[i] = i;
        }
    }

    if (repl_ex_nst > 0 && MASTER(cr))
        repl_ex = init_replica_exchange(fplog,cr->ms,state_global,ir,
                                        repl_ex_nst,repl_ex_seed);

    if (!ir->bContinuation && !bRerunMD)
    {
        if (mdatoms->cFREEZE && (state->flags & (1<<estV)))
        {
            /* Set the velocities of frozen particles to zero */
            for(i=mdatoms->start; i<mdatoms->start+mdatoms->homenr; i++)
            {
                for(m=0; m<DIM; m++)
                {
                    if (ir->opts.nFreeze[mdatoms->cFREEZE[i]][m])
                    {
                        state->v[i][m] = 0;
                    }
                }
            }
        }

        if (constr)
        {
            /* Constrain the initial coordinates and velocities */
            do_constrain_first(fplog,constr,ir,mdatoms,state,f,
                               graph,cr,nrnb,fr,top,shake_vir);
        }
        if (vsite)
        {
            /* Construct the virtual sites for the initial configuration */
            construct_vsites(fplog,vsite,state->x,nrnb,ir->delta_t,NULL,
                             top->idef.iparams,top->idef.il,
                             fr->ePBC,fr->bMolPBC,graph,cr,state->box);
        }
    }

    debug_gmx();
  
    /* I'm assuming we need global communication the first time! MRS */
    cglo_flags = (CGLO_TEMPERATURE | CGLO_GSTAT
                  | (bVV ? CGLO_PRESSURE:0)
                  | (bVV ? CGLO_CONSTRAINT:0)
                  | (bRerunMD ? CGLO_RERUNMD:0)
                  | ((Flags & MD_READ_EKIN) ? CGLO_READEKIN:0));
    
    compute_globals(fplog,gstat,cr,ir,fr,ekind,state,state_global,mdatoms,nrnb,vcm,
                    wcycle,enerd,force_vir,shake_vir,total_vir,pres,mu_tot,
                    constr,&chkpt,&terminate,&terminate_now,&(nlh.nabnsb),state->box,
                    top_global,&pcurr,top_global->natoms,&bSumEkinhOld,cglo_flags);
    if (ir->eI == eiVVAK) {
        /* a second call to get the half step temperature initialized as well */ 
        /* we do the same call as above, but turn the pressure off -- internally, this 
           is recognized as a velocity verlet half-step kinetic energy calculation.
           This minimized excess variables, but perhaps loses some logic?*/
        
        compute_globals(fplog,gstat,cr,ir,fr,ekind,state,state_global,mdatoms,nrnb,vcm,
                        wcycle,enerd,force_vir,shake_vir,total_vir,pres,mu_tot,
                        constr,&chkpt,&terminate,&terminate_now,&(nlh.nabnsb),state->box,
                        top_global,&pcurr,top_global->natoms,&bSumEkinhOld,
                        cglo_flags &~ CGLO_PRESSURE);
    }
    
    /* Calculate the initial half step temperature, and save the ekinh_old */
    if (!(Flags & MD_STARTFROMCPT)) 
    {
        for(i=0; (i<ir->opts.ngtc); i++) 
        {
            copy_mat(ekind->tcstat[i].ekinh,ekind->tcstat[i].ekinh_old);
        } 
    }
    temp0 = enerd->term[F_TEMP];
    
    /* Initiate data for the special cases */
    if (bIterations) 
    {
        bufstate = init_bufstate(state->natoms,(ir->opts.ngtc+1)*NNHCHAIN); /* extra state for barostat */
    }
    
    if (bFFscan) 
    {
        snew(xcopy,state->natoms);
        snew(vcopy,state->natoms);
        copy_rvecn(state->x,xcopy,0,state->natoms);
        copy_rvecn(state->v,vcopy,0,state->natoms);
        copy_mat(state->box,boxcopy);
    } 
    
    /* need to make an initiation call to get the Trotter variables set, as well as other constants for non-trotter
       temperature control */
    trotter_seq = init_npt_vars(ir,state,&MassQ,bTrotter);
    
    if (MASTER(cr))
    {
        if (constr && !ir->bContinuation && ir->eConstrAlg == econtLINCS)
        {
            fprintf(fplog,
                    "RMS relative constraint deviation after constraining: %.2e\n",
                    constr_rmsd(constr,FALSE));
        }
        fprintf(fplog,"Initial temperature: %g K\n",enerd->term[F_TEMP]);
        if (bRerunMD)
        {
            fprintf(stderr,"starting md rerun '%s', reading coordinates from"
                    " input trajectory '%s'\n\n",
                    *(top_global->name),opt2fn("-rerun",nfile,fnm));
            if (bVerbose)
            {
                fprintf(stderr,"Calculated time to finish depends on nsteps from "
                        "run input file,\nwhich may not correspond to the time "
                        "needed to process input trajectory.\n\n");
            }
        }
        else
        {
            fprintf(stderr,"starting mdrun '%s'\n",
                    *(top_global->name));
            if (ir->init_step > 0)
            {
                fprintf(stderr,"%s steps, %8.1f ps (continuing from step %s, %8.1f ps).\n",
                        gmx_step_str(ir->init_step+ir->nsteps,sbuf),
                        (ir->init_step+ir->nsteps)*ir->delta_t,
                        gmx_step_str(ir->init_step,sbuf2),
                        ir->init_step*ir->delta_t);
            }
            else
            {
                fprintf(stderr,"%s steps, %8.1f ps.\n",
                        gmx_step_str(ir->nsteps,sbuf),ir->nsteps*ir->delta_t);
            }
        }
        fprintf(fplog,"\n");
    }

    /* Set and write start time */
    runtime_start(runtime);
    print_date_and_time(fplog,cr->nodeid,"Started mdrun",runtime);
    wallcycle_start(wcycle,ewcRUN);
    if (fplog)
        fprintf(fplog,"\n");

    /* safest point to do file checkpointing is here.  More general point would be immediately before integrator call */
#ifdef GMX_FAHCORE
    chkpt_ret=fcCheckPointParallel( cr->nodeid,
                                    NULL,0);
    if ( chkpt_ret == 0 ) 
        gmx_fatal( 3,__FILE__,__LINE__, "Checkpoint error on step %d\n", 0 );
#endif

    debug_gmx();
    /***********************************************************
     *
     *             Loop over MD steps 
     *
     ************************************************************/

    /* if rerunMD then read coordinates and velocities from input trajectory */
    if (bRerunMD)
    {
        if (getenv("GMX_FORCE_UPDATE"))
        {
            bForceUpdate = TRUE;
        }

        bNotLastFrame = read_first_frame(oenv,&status,
                                         opt2fn("-rerun",nfile,fnm),
                                         &rerun_fr,TRX_NEED_X | TRX_READ_V);
        if (rerun_fr.natoms != top_global->natoms)
        {
            gmx_fatal(FARGS,
                      "Number of atoms in trajectory (%d) does not match the "
                      "run input file (%d)\n",
                      rerun_fr.natoms,top_global->natoms);
        }
        if (ir->ePBC != epbcNONE)
        {
            if (!rerun_fr.bBox)
            {
                gmx_fatal(FARGS,"Rerun trajectory frame step %d time %f does not contain a box, while pbc is used",rerun_fr.step,rerun_fr.time);
            }
            if (max_cutoff2(ir->ePBC,rerun_fr.box) < sqr(fr->rlistlong))
            {
                gmx_fatal(FARGS,"Rerun trajectory frame step %d time %f has too small box dimensions",rerun_fr.step,rerun_fr.time);
            }

            /* Set the shift vectors.
             * Necessary here when have a static box different from the tpr box.
             */
            calc_shifts(rerun_fr.box,fr->shift_vec);
        }
    }

    /* loop over MD steps or if rerunMD to end of input trajectory */
    bFirstStep = TRUE;
    /* Skip the first Nose-Hoover integration when we get the state from tpx */
    bStateFromTPX = !opt2bSet("-cpi",nfile,fnm);
    bInitStep = bFirstStep && (bStateFromTPX || bVV);
    bStartingFromCpt = (Flags & MD_STARTFROMCPT) && bInitStep;
    bLastStep = FALSE;
    bSumEkinhOld = FALSE;
    bExchanged = FALSE;

    step = ir->init_step;
    step_rel = 0;

    if (ir->nstlist == -1)
    {
        init_nlistheuristics(&nlh,bGStatEveryStep,step);
    }

    bLastStep = (bRerunMD || step_rel > ir->nsteps);
    while (!bLastStep || (bRerunMD && bNotLastFrame)) {

        wallcycle_start(wcycle,ewcSTEP);

        GMX_MPE_LOG(ev_timestep1);

        if (bRerunMD) {
            if (rerun_fr.bStep) {
                step = rerun_fr.step;
                step_rel = step - ir->init_step;
            }
            if (rerun_fr.bTime) {
                t = rerun_fr.time;
            }
            else
            {
                t = step;
            }
        } 
        else 
        {
            bLastStep = (step_rel == ir->nsteps);
            t = t0 + step*ir->delta_t;
        }

        if (ir->efep != efepNO)
        {
            /* find the current lambdas.  If rerunning, we either read in a state, or a lambda value,
               requiring different logic. */
            
            if (bRerunMD) 
            {
                if (rerun_fr.bLambda) 
                {
                    if (ir->fepvals->delta_lambda!=0)
                    { 
                        state_global->lambda[efptFEP] = rerun_fr.lambda;
                        for (i=0;i<efptNR;i++) 
                        {
                            if (i!= efptFEP) 
                            {
                                state_global->lambda[i] = state_global->lambda[efptFEP];
                            }
                        }
                    }
                    else
                    {
                        /* find out between which two value of lambda we should be */
                        frac = (step*ir->fepvals->delta_lambda);
                        fep_state = floor(frac*ir->fepvals->n_lambda);
                        /* interpolate between this state and the next */
                        /* this currently assumes that the initial lambda corresponds to lambda==0, verified in grompp */
                        frac = (frac*ir->fepvals->n_lambda)-fep_state;
                        for (i=0;i<efptNR;i++) 
                        {
                            /* is this correct? I think so . . . MRS */
                            state_global->lambda[i] = lam0[i] + (ir->fepvals->all_lambda[i][fep_state]) +
                                frac*(ir->fepvals->all_lambda[i][fep_state+1]-ir->fepvals->all_lambda[i][fep_state]);
                        }
                    }
                } 
                else if (rerun_fr.bFepState) 
                {
                    state_global->fep_state = rerun_fr.fep_state;                        
                    for (i=0;i<efptNR;i++) 
                    {
                        state_global->lambda[i] = ir->fepvals->all_lambda[i][fep_state];
                    }
                }
            } 
            for (i=0;i<efptNR;i++) 
            {
                state->lambda[i] = state_global->lambda[i];
            }
        }
        bDoDHDL = do_per_step(step,ir->nstdhdl);
    
        if (bSimAnn) 
        {
            update_annealing_target_temp(&(ir->opts),t);
        }
        
        if (bRerunMD)
        {
            if (!(DOMAINDECOMP(cr) && !MASTER(cr)))
            {
                for(i=0; i<state_global->natoms; i++)
                {
                    copy_rvec(rerun_fr.x[i],state_global->x[i]);
                }
                if (rerun_fr.bV)
                {
                    for(i=0; i<state_global->natoms; i++)
                    {
                        copy_rvec(rerun_fr.v[i],state_global->v[i]);
                    }
                }
                else
                {
                    for(i=0; i<state_global->natoms; i++)
                    {
                        clear_rvec(state_global->v[i]);
                    }
                    if (bRerunWarnNoV)
                    {
                        fprintf(stderr,"\nWARNING: Some frames do not contain velocities.\n"
                                "         Ekin, temperature and pressure are incorrect,\n"
                                "         the virial will be incorrect when constraints are present.\n"
                                "\n");
                        bRerunWarnNoV = FALSE;
                    }
                }
            }
            copy_mat(rerun_fr.box,state_global->box);
            copy_mat(state_global->box,state->box);

            if (vsite && (Flags & MD_RERUN_VSITE))
            {
                if (DOMAINDECOMP(cr))
                {
                    gmx_fatal(FARGS,"Vsite recalculation with -rerun is not implemented for domain decomposition, use particle decomposition");
                }
                if (graph)
                {
                    /* Following is necessary because the graph may get out of sync
                     * with the coordinates if we only have every N'th coordinate set
                     */
                    mk_mshift(fplog,graph,fr->ePBC,state->box,state->x);
                    shift_self(graph,state->box,state->x);
                }
                construct_vsites(fplog,vsite,state->x,nrnb,ir->delta_t,state->v,
                                 top->idef.iparams,top->idef.il,
                                 fr->ePBC,fr->bMolPBC,graph,cr,state->box);
                if (graph)
                {
                    unshift_self(graph,state->box,state->x);
                }
            }
        }

        /* Stop Center of Mass motion */
        bStopCM = (ir->comm_mode != ecmNO && do_per_step(step,ir->nstcomm));

        /* Copy back starting coordinates in case we're doing a forcefield scan */
        if (bFFscan)
        {
            for(ii=0; (ii<state->natoms); ii++)
            {
                copy_rvec(xcopy[ii],state->x[ii]);
                copy_rvec(vcopy[ii],state->v[ii]);
            }
            copy_mat(boxcopy,state->box);
        }

        if (bRerunMD)
        {
            /* for rerun MD always do Neighbour Searching */
            bNS = (bFirstStep || ir->nstlist != 0);
            bNStList = bNS;
        }
        else
        {
            /* Determine whether or not to do Neighbour Searching and LR */
            bNStList = (ir->nstlist > 0  && step % ir->nstlist == 0);
            
            bNS = (bFirstStep || bExchanged || bNStList ||
                   (ir->nstlist == -1 && nlh.nabnsb > 0));

            if (bNS && ir->nstlist == -1)
            {
                set_nlistheuristics(&nlh,bFirstStep || bExchanged,step);
            }
        } 

        if (terminate_now > 0 || (terminate_now < 0 && bNS))
        {
            bLastStep = TRUE;
        }

        /* Determine whether or not to update the Born radii if doing GB */
        bBornRadii=bFirstStep;
        if (ir->implicit_solvent && (step % ir->nstgbradii==0))
        {
            bBornRadii=TRUE;
        }
        
        do_log = do_per_step(step,ir->nstlog) || bFirstStep || bLastStep;
        do_verbose = bVerbose &&
                  (step % stepout == 0 || bFirstStep || bLastStep);

        if (bNS && !(bFirstStep && ir->bContinuation && !bRerunMD))
        {
            if (bRerunMD)
            {
                bMasterState = TRUE;
            }
            else
            {
                bMasterState = FALSE;
                /* Correct the new box if it is too skewed */
                if (DYNAMIC_BOX(*ir))
                {
                    if (correct_box(fplog,step,state->box,graph))
                    {
                        bMasterState = TRUE;
                    }
                }
                if (DOMAINDECOMP(cr) && bMasterState)
                {
                    dd_collect_state(cr->dd,state,state_global);
                }
            }

            if (DOMAINDECOMP(cr))
            {
                /* Repartition the domain decomposition */
                wallcycle_start(wcycle,ewcDOMDEC);
                dd_partition_system(fplog,step,cr,
                                    bMasterState,nstglobalcomm,
                                    state_global,top_global,ir,
                                    state,&f,mdatoms,top,fr,
                                    vsite,shellfc,constr,
                                    nrnb,wcycle,do_verbose);
                wallcycle_stop(wcycle,ewcDOMDEC);
            }
        }

        if (MASTER(cr) && do_log && !bFFscan)
        {
            print_ebin_header(fplog,step,t,state->lambda[efptFEP]);
        }

        if (ir->efep != efepNO)
        {
            update_mdatoms(mdatoms,state->lambda[efptMASS]); 
        }

        if (bRerunMD && rerun_fr.bV)
        {
            
            /* We need the kinetic energy at minus the half step for determining
             * the full step kinetic energy and possibly for T-coupling.*/
            /* This may not be quite working correctly yet . . . . */
            compute_globals(fplog,gstat,cr,ir,fr,ekind,state,state_global,mdatoms,nrnb,vcm,
                            wcycle,enerd,NULL,NULL,NULL,NULL,mu_tot,
                            constr,&chkpt,&terminate,&terminate_now,&(nlh.nabnsb),state->box,
                            top_global,&pcurr,top_global->natoms,&bSumEkinhOld,
                            CGLO_RERUNMD | CGLO_GSTAT | CGLO_TEMPERATURE);
        }
        clear_mat(force_vir);
        
        /* Ionize the atoms if necessary */
        if (bIonize)
        {
            ionize(fplog,oenv,mdatoms,top_global,t,ir,state->x,state->v,
                   mdatoms->start,mdatoms->start+mdatoms->homenr,state->box,cr);
        }
        
        /* Update force field in ffscan program */
        if (bFFscan)
        {
            if (update_forcefield(fplog,
                                  nfile,fnm,fr,
                                  mdatoms->nr,state->x,state->box)) {
                if (gmx_parallel_env_initialized())
                {
                    gmx_finalize();
                }
                exit(0);
            }
        }

        GMX_MPE_LOG(ev_timestep2);

        if ((bNS || bLastStep) && (step > ir->init_step) && !bRerunMD)
        {
            bCPT = (chkpt > 0 || (bLastStep && (Flags & MD_CONFOUT)));
            if (bCPT)
            {
                chkpt = 0;
            }
        }
        else
        {
            bCPT = FALSE;
        }

        /* Determine the pressure:
         * always when we want exact averages in the energy file,
         * at ns steps when we have pressure coupling,
         * otherwise only at energy output steps (set below).
         */
        bNstEner = (bGStatEveryStep || do_per_step(step,ir->nstcalcenergy));
        bCalcEner = bNstEner;
		bCalcPres = (bGStatEveryStep || (ir->epc != epcNO && bNS));

        /* Do we need global communication ? */
        bGStat = (bCalcEner || bStopCM ||
                  (ir->nstlist == -1 && !bRerunMD && step >= nlh.step_nscheck));

        do_ene = (do_per_step(step,ir->nstenergy) || bLastStep);

        if (do_ene || do_log)
        {
            bCalcPres = TRUE;
            bCalcEner = TRUE;
            bGStat    = TRUE;
        }
        
        /* these CGLO_ options remain the same throughout the iteration */
        cglo_flags = ((bRerunMD ? CGLO_RERUNMD : 0) |
                      (bStopCM ? CGLO_STOPCM : 0) |
                      (bGStat ? CGLO_GSTAT : 0) |
                      (bNEMD ? CGLO_NEMD : 0)
            );
        
        force_flags = (GMX_FORCE_STATECHANGED |
                       ((DYNAMIC_BOX(*ir) || bRerunMD) ? GMX_FORCE_DYNAMICBOX : 0) |
                       GMX_FORCE_ALLFORCES |
                       (bNStList ? GMX_FORCE_DOLR : 0) |
                       GMX_FORCE_SEPLRF |
                       (bCalcEner ? GMX_FORCE_VIRIAL : 0) |
                       (bDoDHDL ? GMX_FORCE_DHDL : 0)
            );
        
        if (shellfc)
        {
            /* Now is the time to relax the shells */
            count=relax_shell_flexcon(fplog,cr,bVerbose,bFFscan ? step+1 : step,
                                      ir,bNS,force_flags,
                                      bStopCM,top,top_global,
                                      constr,enerd,fcd,
                                      state,f,force_vir,mdatoms,
                                      nrnb,wcycle,graph,groups,
                                      shellfc,fr,bBornRadii,t,mu_tot,
                                      state->natoms,&bConverged,vsite,
                                      fp_field);
            tcount+=count;

            if (bConverged)
            {
                nconverged++;
            }
        }
        else
        {
            /* The coordinates (x) are shifted (to get whole molecules)
             * in do_force.
             * This is parallellized as well, and does communication too. 
             * Check comments in sim_util.c
             */
        
            do_force(fplog,cr,ir,step,nrnb,wcycle,top,top_global,groups,
                     state->box,state->x,&state->hist,
                     f,force_vir,mdatoms,enerd,fcd,
                     state->lambda,graph,
                     fr,vsite,mu_tot,t,fp_field,ed,bBornRadii,
                     (bNS ? GMX_FORCE_NS : 0) | force_flags);
        }
    
        GMX_BARRIER(cr->mpi_comm_mygroup);
        
        if (bTCR)
        {
            mu_aver = calc_mu_aver(cr,state->x,mdatoms->chargeA,
                                   mu_tot,&top_global->mols,mdatoms,gnx,grpindex);
        }
        
        if (bTCR && bFirstStep)
        {
            tcr=init_coupling(fplog,nfile,fnm,cr,fr,mdatoms,&(top->idef));
            fprintf(fplog,"Done init_coupling\n"); 
            fflush(fplog);
        }
        
        /*  ############### START FIRST UPDATE HALF-STEP ############### */
        
        if (!bStartingFromCpt && !bRerunMD) {
            if (ir->eI==eiVV && bInitStep) {
                /* if using velocity verlet with full time step Ekin, take the first half step only to compute the 
                   virial for the first step. From there, revert back to the initial coordinates
                   so that the input is actually the initial step */
                copy_rvecn(state->v,cbuf,0,state->natoms); /* should make this better for parallelizing? */
            }
            
            /* this is for NHC in the Ekin(t+dt/2) version of vv */
            if (!bInitStep || ir->eI!=eiVV)
            {
                trotter_update(ir,ekind,enerd,state,total_vir,mdatoms,&MassQ,trotter_seq[1]);            
            }
            
            update_coords(fplog,step,ir,mdatoms,state,
                          f,fr->bTwinRange && bNStList,fr->f_twin,fcd,
                          ekind,M,wcycle,upd,bInitStep,etrtVELOCITY,cr,nrnb,constr,&top->idef);
            
            iterate=gmx_iterate_init(bIterations && !bInitStep);
            /* for iterations, we save these vectors, as we will be self-consistently iterating
               the calculations */
            /*#### UPDATE EXTENDED VARIABLES IN TROTTER FORMULATION */
            
            /* save the state */
            if (iterate->bIterate) { 
                copy_coupling_state(state,bufstate,ekind,ekind_save);
            }
            
            while (iterate->bIterate || iterate->bFirstIterate) 
            {
                if (iterate->bIterate) 
                {
                    copy_coupling_state(bufstate,state,ekind_save,ekind);
                }
                if (iterate->bIterate) 
                {
                    if (iterate->bFirstIterate && bTrotter) 
                    {
                        /* The first time through, we need a decent first estimate
                           of veta(t+dt) to compute the constraints.  Do
                           this by computing the box volume part of the
                           trotter integration at this time. Nothing else
                           should be changed by this routine here.  If
                           !(first time), we start with the previous value
                           of veta.  */
                        
                        veta_save = state->veta;
                        trotter_update(ir,ekind,enerd,state,total_vir,mdatoms,&MassQ,trotter_seq[0]);
                        vetanew = state->veta;
                        state->veta = veta_save;
                    } 
                } 
                
                bOK = TRUE;
                if ( !bRerunMD || rerun_fr.bV || bForceUpdate) {  /* Why is rerun_fr.bV here?  Unclear. */
                    wallcycle_start(wcycle,ewcUPDATE);
                    dvdl = 0;
                    
                    update_constraints(fplog,step,&dvdl,ir,ekind,mdatoms,state,graph,f,
                                       &top->idef,shake_vir,NULL,
                                       cr,nrnb,wcycle,upd,constr,
                                       bInitStep,TRUE,bCalcPres,vetanew);
                    
                    if (!bOK && !bFFscan)
                    {
                        gmx_fatal(FARGS,"Constraint error: Shake, Lincs or Settle could not solve the constrains");
                    }
                    
                } 
                else if (graph)
                { /* Need to unshift here if a do_force has been
                     called in the previous step */
                    unshift_self(graph,state->box,state->x);
                }
                
                
                if (EI_VV(ir->eI)) {
                    /* if VV, compute the pressure and constraints */
                    /* if VV2, the pressure and constraints only if using pressure control.*/
                    bPres = (ir->eI==eiVV || IR_NPT_TROTTER(ir)); 
                    bTemp = ((ir->eI==eiVV &&(!bInitStep)) || (ir->eI==eiVVAK && IR_NPT_TROTTER(ir)));
                    compute_globals(fplog,gstat,cr,ir,fr,ekind,state,state_global,mdatoms,nrnb,vcm,
                                    wcycle,enerd,force_vir,shake_vir,total_vir,pres,mu_tot,
                                    constr,&chkpt,&terminate,&terminate_now,&(nlh.nabnsb),state->box,
                                    top_global,&pcurr,top_global->natoms,&bSumEkinhOld,
                                    cglo_flags 
                                    | CGLO_ENERGY 
                                    | (bTemp ? CGLO_TEMPERATURE:0) 
                                    | (bPres ? CGLO_PRESSURE : 0) 
                                    | (bPres ? CGLO_CONSTRAINT : 0)
                                    | (iterate->bIterate ? CGLO_ITERATE : 0)  
                                    | (bFirstIterate ? CGLO_FIRSTITERATE : 0)
                                    | CGLO_SCALEEKIN 
                        );
                }
                /* explanation of above: 
                   a) We compute Ekin at the full time step
                   if 1) we are using the AveVel Ekin, and it's not the
                   initial step, or 2) if we are using AveEkin, but need the full
                   time step kinetic energy for the pressure.
                   b) If we are using EkinAveEkin for the kinetic energy for the temperture control, we still feed in 
                   EkinAveVel because it's needed for the pressure */
                
                /* temperature scaling and pressure scaling to produce the extended variables at t+dt */
                if (!bInitStep) 
                {
                    trotter_update(ir,ekind,enerd,state,total_vir,mdatoms,&MassQ,trotter_seq[2]);
                }
                
                if (done_iterating(cr,fplog,iterate,state->veta,&vetanew)) break;
            }
            gmx_iterate_destroy(iterate);

            if (bTrotter && !bInitStep) {
                copy_mat(shake_vir,state->vir_prev);
                if (IR_NVT_TROTTER(ir) && ir->eI==eiVV) {
                    /* update temperature and kinetic energy now that step is over - this is the v(t+dt) point */
                    enerd->term[F_TEMP] = sum_ekin(&(ir->opts),ekind,NULL,(ir->eI==eiVV),FALSE,FALSE);
                    enerd->term[F_EKIN] = trace(ekind->ekin);
                }
            }
            /* if it's the initial step, we performed this first step just to get the constraint virial */
            if (bInitStep && ir->eI==eiVV) {
                copy_rvecn(cbuf,state->v,0,state->natoms);
            }
            
            if (fr->bSepDVDL && fplog && do_log) 
            {
                fprintf(fplog,sepdvdlformat,"Constraint",0.0,dvdl);
            }
            enerd->term[F_DHDL_CON] += dvdl;
            
            wallcycle_stop(wcycle,ewcUPDATE);
            GMX_MPE_LOG(ev_timestep1);
            
        }
    
        /* MRS -- now done iterating -- compute the conserved quantity */
        if (bVV) {
            last_conserved = 0;
            if (IR_NVT_TROTTER(ir) || IR_NPT_TROTTER(ir))
            {
                last_conserved = 
                    NPT_energy(ir,state->nosehoover_xi,state->nosehoover_vxi,state->veta, state->box, &MassQ); 
                if ((ir->eDispCorr != edispcEnerPres) && (ir->eDispCorr != edispcAllEnerPres)) 
                {
                    last_conserved -= enerd->term[F_DISPCORR];
                }
            }
            if (ir->eI==eiVV) {
                last_ekin = enerd->term[F_EKIN]; /* does this get preserved through checkpointing? */
            }
        }
        
        /* ########  END FIRST UPDATE STEP  ############## */
        /* ########  If doing VV, we now have v(dt) ###### */
        
        /* ################## START TRAJECTORY OUTPUT ################# */
        
        /* Now we have the energies and forces corresponding to the 
         * coordinates at time t. We must output all of this before
         * the update.
         * for RerunMD t is read from input trajectory
         */
        GMX_MPE_LOG(ev_output_start);

        bX   = do_per_step(step,ir->nstxout);
        bV   = do_per_step(step,ir->nstvout);
        bF   = do_per_step(step,ir->nstfout);
        bXTC = do_per_step(step,ir->nstxtcout);

#ifdef GMX_FAHCORE
        if (MASTER(cr))
            fcReportProgress( ir->nsteps, step );

        bX = bX || bLastStep; /*enforce writing positions and velocities 
                                at end of run */
        bV = bV || bLastStep;
        {
            int nthreads=(cr->nthreads==0 ? 1 : cr->nthreads);
            int nnodes=(cr->nnodes==0 ? 1 : cr->nnodes);
            
            bCPT = bCPT;
            /*Gromacs drives checkpointing; no ||  
              fcCheckPointPendingThreads(cr->nodeid,
              nthreads*nnodes);*/
            /* sync bCPT and fc record-keeping */
            if (bCPT && MASTER(cr))
                fcRequestCheckPoint();
        }
#endif
        
        if (bX || bV || bF || bXTC || bCPT)
        {
            wallcycle_start(wcycle,ewcTRAJ);
            if (bCPT)
            {
                if (state->flags & (1<<estLD_RNG))
                {
                    get_stochd_state(upd,state);
                }
                if (MASTER(cr))
                {
                    if (bSumEkinhOld)
                    {
                        state_global->ekinstate.bUpToDate = FALSE;
                    }
                    else
                    {
                        update_ekinstate(&state_global->ekinstate,ekind);
                        state_global->ekinstate.bUpToDate = TRUE;
                    }
                    update_energyhistory(&state_global->enerhist,mdebin);
                }
            }
            write_traj(fplog,cr,fp_trn,bX,bV,bF,fp_xtc,bXTC,ir->xtcprec,
                       fn_cpt,bCPT,top_global,ir->eI,ir->simulation_part,
                       step,t,state,state_global,f,f_global,&n_xtc,&x_xtc);
            debug_gmx();
            if (bLastStep && step_rel == ir->nsteps &&
                (Flags & MD_CONFOUT) && MASTER(cr) &&
                !bRerunMD && !bFFscan)
            {
                /* x and v have been collected in write_traj */
                fprintf(stderr,"\nWriting final coordinates.\n");
                if (ir->ePBC != epbcNONE && !ir->bPeriodicMols &&
                    DOMAINDECOMP(cr))
                {
                    /* Make molecules whole only for confout writing */
                    do_pbc_mtop(fplog,ir->ePBC,state->box,top_global,state_global->x);
                }
                write_sto_conf_mtop(ftp2fn(efSTO,nfile,fnm),
                                    *top_global->name,top_global,
                                    state_global->x,state_global->v,
                                    ir->ePBC,state->box);
                debug_gmx();
            }
            wallcycle_stop(wcycle,ewcTRAJ);
        }
        GMX_MPE_LOG(ev_output_finish);
<<<<<<< HEAD

        clear_mat(shake_vir);

        /* Box is changed in update() when we do pressure coupling,
         * but we should still use the old box for energy corrections and when
         * writing it to the energy file, so it matches the trajectory files for
         * the same timestep above. Make a copy in a separate array.
         */
        copy_mat(state->box,lastbox);


        GMX_MPE_LOG(ev_update_start);
        /* This is also parallellized, but check code in update.c */
        /* bOK = update(nsb->natoms,START(nsb),HOMENR(nsb),step,state->lambda,&ener[F_DVDL], */
        bOK = TRUE;
        if (!bRerunMD || rerun_fr.bV || bForceUpdate)
        {
            wallcycle_start(wcycle,ewcUPDATE);
            dvdl = 0;
            /* We can only do Berendsen coupling after we have summed
             * the kinetic energy or virial.
             * Since the happens in global_state after update,
             * we should only do it at step % nstlist = 1
             * with bGStatEveryStep=FALSE.
             */
            update(fplog,step,&dvdl,ir,mdatoms,state,graph,
                   f,fr->bTwinRange && bNStList,fr->f_twin,fcd,
                   &top->idef,ekind,ir->nstlist==-1 ? &nlh.scale_tot : NULL,
                   cr,nrnb,wcycle,upd,constr,bCalcEner,shake_vir,
                   bNEMD,bFirstStep && bStateFromTPX);
            if (fr->bSepDVDL && fplog && do_log)
            {
                fprintf(fplog,sepdvdlformat,"Constraint dV/dl",0.0,dvdl);
            }
            enerd->term[F_DVDL_BONDED] += dvdl;
            wallcycle_stop(wcycle,ewcUPDATE);
=======
        
        /* kludge -- virial is lost with restart for NPT control. Must restart */
        if (bStartingFromCpt && bVV) 
        {
            copy_mat(state->vir_prev,shake_vir);
>>>>>>> a40476a3
        }
        /*  ################## END TRAJECTORY OUTPUT ################ */
        
        /* Determine the pressure:                                                             
         * always when we want exact averages in the energy file,                              
         * at ns steps when we have pressure coupling,                                         
         * otherwise only at energy output steps (set below).                                  
         */
    
        bNstEner = (bGStatEveryStep || do_per_step(step,ir->nstcalcenergy));
        bCalcEner = bNstEner;
        bCalcPres = (bGStatEveryStep || (ir->epc != epcNO && bNS));
        
        /* Do we need global communication ? */
        bGStat = (bGStatEveryStep || bStopCM || bNS ||
                  (ir->nstlist == -1 && !bRerunMD && step >= nlh.step_nscheck));
        
        do_ene = (do_per_step(step,ir->nstenergy) || bLastStep);
        
        if (do_ene || do_log)
        {
            bCalcPres = TRUE;
            bGStat    = TRUE;
        }
    
        iterate=gmx_iterate_init(bIterations);
    
        /* for iterations, we save these vectors, as we will be redoing the calculations */
        if (iterate->bIterate) 
        {
            copy_coupling_state(state,bufstate,ekind,ekind_save);
        }
        while (iterate->bIterate || iterate->bFirstIterate) 
        {
            /* We now restore these vectors to redo the calculation with improved extended variables */    
            if (iterate->bIterate) 
            { 
                copy_coupling_state(bufstate,state,ekind_save,ekind);
            }

            /* We make the decision to break or not -after- the calculation of Ekin and Pressure,
               so scroll down for that logic */
            
            /* #########   START SECOND UPDATE STEP ################# */
            GMX_MPE_LOG(ev_update_start);
            bOK = TRUE;
            if (!bRerunMD || rerun_fr.bV || bForceUpdate) 
            {
                wallcycle_start(wcycle,ewcUPDATE);
                dvdl = 0;
                /* Box is changed in update() when we do pressure coupling,
                 * but we should still use the old box for energy corrections and when
                 * writing it to the energy file, so it matches the trajectory files for
                 * the same timestep above. Make a copy in a separate array.
                 */
                copy_mat(state->box,lastbox);
                /* UPDATE PRESSURE VARIABLES IN TROTTER FORMULATION WITH CONSTRAINTS */
                if (bTrotter) 
                {
                
                    if (iterate->bFirstIterate) 
                    {
                        tracevir = trace(shake_vir);
                    }
                    if (iterate->bIterate) 
                    {
                        /* we use a new value of scalevir to converge the iterations faster */
                        scalevir = tracevir/trace(shake_vir);
                        msmul(shake_vir,scalevir,shake_vir); 
                        m_add(force_vir,shake_vir,total_vir);
                        clear_mat(shake_vir);
                    }
                    trotter_update(ir,ekind,enerd,state,total_vir,mdatoms,&MassQ,trotter_seq[3]);
                }
                /* We can only do Berendsen coupling after we have summed the kinetic
                 * energy or virial. Since the happens in global_state after update,
                 * we should only do it at step % nstlist = 1 with bGStatEveryStep=FALSE.
                 */
                
                update_extended(fplog,step,ir,mdatoms,state,ekind,pcoupl_mu,M,wcycle,
                                upd,bInitStep,FALSE,&MassQ);
                /* velocity (for VV) */
                update_coords(fplog,step,ir,mdatoms,state,f,fr->bTwinRange && bNStList,fr->f_twin,fcd,
                              ekind,M,wcycle,upd,FALSE,etrtVELOCITY,cr,nrnb,constr,&top->idef);

                /* above, initialize just copies ekinh into ekin, it doesn't copy 
                   position (for VV), and entire integrator for MD */
                
                if (ir->eI==eiVVAK) 
                {
                    copy_rvecn(state->x,cbuf,0,state->natoms);
                }

                update_coords(fplog,step,ir,mdatoms,state,f,fr->bTwinRange && bNStList,fr->f_twin,fcd,
                              ekind,M,wcycle,upd,bInitStep,etrtPOSITION,cr,nrnb,constr,&top->idef);
                
                update_constraints(fplog,step,&dvdl,ir,ekind,mdatoms,state,graph,f,
                                   &top->idef,shake_vir,force_vir,
                                   cr,nrnb,wcycle,upd,constr,
                                   bInitStep,FALSE,bCalcPres,state->veta);  
                
                if (ir->eI==eiVVAK) 
                {
                    /* erase F_EKIN and F_TEMP here? */
                    /* just compute the kinetic energy at the half step to perform a trotter step */
                    compute_globals(fplog,gstat,cr,ir,fr,ekind,state,state_global,mdatoms,nrnb,vcm,
                                    wcycle,enerd,force_vir,shake_vir,total_vir,pres,mu_tot,
                                    constr,&chkpt,&terminate,&terminate_now,&(nlh.nabnsb),lastbox,
                                    top_global,&pcurr,top_global->natoms,&bSumEkinhOld,
                                    cglo_flags | CGLO_TEMPERATURE | CGLO_CONSTRAINT    
                        );
                    trotter_update(ir,ekind,enerd,state,total_vir,mdatoms,&MassQ,trotter_seq[4]);            
                    /* now we know the scaling, we can compute the positions again again */
                    copy_rvecn(cbuf,state->x,0,state->natoms);

                    update_coords(fplog,step,ir,mdatoms,state,f,fr->bTwinRange && bNStList,fr->f_twin,fcd,
                                  ekind,M,wcycle,upd,bInitStep,etrtPOSITION,cr,nrnb,constr,&top->idef);

                    /* do we need an extra constraint here? just need to copy out of state->v to upd->xp? */
                    /* are the small terms in the shake_vir here due
                     * to numerical errors, or are they important
                     * physically? I'm thinking they are just errors, but not completely sure. 
                     * For now, will call without actually constraining, constr=NULL*/
                    update_constraints(fplog,step,&dvdl,ir,ekind,mdatoms,state,graph,f,
                                       &top->idef,tmp_vir,force_vir,
                                       cr,nrnb,wcycle,upd,NULL,
                                       bInitStep,FALSE,bCalcPres,state->veta);  
                }
                if (!bOK && !bFFscan) 
                {
                    gmx_fatal(FARGS,"Constraint error: Shake, Lincs or Settle could not solve the constrains");
                }
                
                if (fr->bSepDVDL && fplog && do_log) 
                {
                    fprintf(fplog,sepdvdlformat,"Constraint",0.0,dvdl);
                }
                enerd->term[F_DHDL_CON] += dvdl;
                wallcycle_stop(wcycle,ewcUPDATE);
            } 
            else if (graph) 
            {
                /* Need to unshift here */
                unshift_self(graph,state->box,state->x);
            }
            
            GMX_BARRIER(cr->mpi_comm_mygroup);
            GMX_MPE_LOG(ev_update_finish);

            if (vsite != NULL) 
            {
                wallcycle_start(wcycle,ewcVSITECONSTR);
                if (graph != NULL) 
                {
                    shift_self(graph,state->box,state->x);
                }
                construct_vsites(fplog,vsite,state->x,nrnb,ir->delta_t,state->v,
                                 top->idef.iparams,top->idef.il,
                                 fr->ePBC,fr->bMolPBC,graph,cr,state->box);
                
                if (graph != NULL) 
                {
                    unshift_self(graph,state->box,state->x);
                }
                wallcycle_stop(wcycle,ewcVSITECONSTR);
            }
            
            /* ############## IF NOT VV, Calculate globals HERE, also iterate constraints ############ */
            compute_globals(fplog,gstat,cr,ir,fr,ekind,state,state_global,mdatoms,nrnb,vcm,
                            wcycle,enerd,force_vir,shake_vir,total_vir,pres,mu_tot,
                            constr,&chkpt,&terminate,&terminate_now,&(nlh.nabnsb),lastbox,
                            top_global,&pcurr,top_global->natoms,&bSumEkinhOld,
                            cglo_flags 
                            | (!EI_VV(ir->eI) ? CGLO_ENERGY : 0) 
                            | (!EI_VV(ir->eI) ? CGLO_TEMPERATURE : 0) 
                            | (!EI_VV(ir->eI) || bRerunMD ? CGLO_PRESSURE : 0) 
                            | (!EI_VV(ir->eI) ? CGLO_CONSTRAINT : 0 ) 
                            | (iterate->bIterate ? CGLO_ITERATE : 0) 
                            | (bFirstIterate ? CGLO_FIRSTITERATE : 0)
                );            
            /* bIterate is set to keep it from eliminating the old ekin kinetic energy terms */
            /* #############  END CALC EKIN AND PRESSURE ################# */
        
            if (done_iterating(cr,fplog,iterate,trace(shake_vir),&tracevir)) break;
        }
        gmx_iterate_destroy(iterate);

        update_box(fplog,step,ir,mdatoms,state,graph,f,
                   ir->nstlist==-1 ? &nlh.scale_tot : NULL,pcoupl_mu,nrnb,wcycle,upd,bInitStep,FALSE);
        
        /* ################# END UPDATE STEP 2 ################# */
        /* #### We now have r(t+dt) and v(t+dt/2)  ############# */
    
        /* Determine the wallclock run time up till now */
        run_time = (double)time(NULL) - (double)runtime->real;

        /* Check whether everything is still allright */    
        if ((bGotTermSignal || bGotUsr1Signal) && !bHandledSignal)
        {
            if (bGotTermSignal || ir->nstlist == 0)
            {
                terminate = 1;
            }
            else
            {
                terminate = -1;
            }
            if (!PAR(cr))
            {
                terminate_now = terminate;
            }
            if (fplog)
            {
                fprintf(fplog,
                        "\n\nReceived the %s signal, stopping at the next %sstep\n\n",
                        bGotTermSignal ? "TERM" : "USR1",
                        terminate==-1 ? "NS " : "");
                fflush(fplog);
            }
            fprintf(stderr,
                    "\n\nReceived the %s signal, stopping at the next %sstep\n\n",
                    bGotTermSignal ? "TERM" : "USR1",
                    terminate==-1 ? "NS " : "");
            fflush(stderr);
            bHandledSignal=TRUE;
        }
        else if (MASTER(cr) && (bNS || ir->nstlist <= 0) &&
                 (max_hours > 0 && run_time > max_hours*60.0*60.0*0.99) &&
                 terminate == 0)
        {
            /* Signal to terminate the run */
            terminate = (ir->nstlist == 0 ? 1 : -1);
            if (!PAR(cr))
            {
                terminate_now = terminate;
            }
            if (fplog)
            {
                fprintf(fplog,"\nStep %s: Run time exceeded %.3f hours, will terminate the run\n",gmx_step_str(step,sbuf),max_hours*0.99);
            }
            fprintf(stderr, "\nStep %s: Run time exceeded %.3f hours, will terminate the run\n",gmx_step_str(step,sbuf),max_hours*0.99);
        }
        
        if (ir->nstlist == -1 && !bRerunMD)
        {
            /* When bGStatEveryStep=FALSE, global_stat is only called
             * when we check the atom displacements, not at NS steps.
             * This means that also the bonded interaction count check is not
             * performed immediately after NS. Therefore a few MD steps could
             * be performed with missing interactions.
             * But wrong energies are never written to file,
             * since energies are only written after global_stat
             * has been called.
             */
            if (step >= nlh.step_nscheck)
            {
                nlh.nabnsb = natoms_beyond_ns_buffer(ir,fr,&top->cgs,
                                                     nlh.scale_tot,state->x);
            }
            else
            {
                /* This is not necessarily true,
                 * but step_nscheck is determined quite conservatively.
                 */
                nlh.nabnsb = 0;
            }
        }
        
        /* In parallel we only have to check for checkpointing in steps
         * where we do global communication,
         *  otherwise the other nodes don't know.
         */
        if (MASTER(cr) && ((bGStat || !PAR(cr)) &&
                           cpt_period >= 0 &&
                           (cpt_period == 0 || 
                            run_time >= nchkpt*cpt_period*60.0)))
        {
            if (chkpt == 0)
            {
                nchkpt++;
            }
            chkpt = 1;
        }
<<<<<<< HEAD

        if (!bGStat)
        {
            /* We will not sum ekinh_old,
             * so signal that we still have to do it.
             */
            bSumEkinhOld = TRUE;
        }
        else
        {
            if (PAR(cr))
            {
                wallcycle_start(wcycle,ewcMoveE);
                /* Globally (over all NODEs) sum energy, virial etc. 
                 * This includes communication 
                 */
                global_stat(fplog,gstat,cr,enerd,force_vir,shake_vir,mu_tot,
                            ir,ekind,bSumEkinhOld,constr,vcm,
                            ir->nstlist==-1 ? &nlh.nabnsb : NULL,
                            &chkpt,&terminate,
                            top_global, state);
                if (terminate != 0)
                {
                    terminate_now = terminate;
                    terminate = 0;
                }

                wallcycle_stop(wcycle,ewcMoveE);
                bSumEkinhOld = FALSE;
            }

            /* This is just for testing. Nothing is actually done to Ekin
             * since that would require extra communication.
             */
            if (!bNEMD && debug && (vcm->nr > 0))
            {
                correct_ekin(debug,
                             mdatoms->start,mdatoms->start+mdatoms->homenr,
                             state->v,vcm->group_p[0],
                             mdatoms->massT,mdatoms->tmass,ekin);
            }

            /* Do center of mass motion removal */
            if (bStopCM && !bFFscan && !bRerunMD)
            {
                check_cm_grp(fplog,vcm,ir,1);
                do_stopcm_grp(fplog,mdatoms->start,mdatoms->homenr,mdatoms->cVCM,
                              state->x,state->v,vcm);
                inc_nrnb(nrnb,eNR_STOPCM,mdatoms->homenr);
                /*
                   calc_vcm_grp(fplog,START(nsb),HOMENR(nsb),mdatoms->massT,x,v,vcm);
                   check_cm_grp(fplog,vcm,ir);
                   do_stopcm_grp(fplog,START(nsb),HOMENR(nsb),x,v,vcm);
                   check_cm_grp(fplog,vcm,ir);
                   */
            }

            /* Add force and shake contribution to the virial */
            m_add(force_vir,shake_vir,total_vir);

            /* Calculate the amplitude of the cosine velocity profile */
            ekind->cosacc.vcos = ekind->cosacc.mvcos/mdatoms->tmass;

            /* Sum the kinetic energies of the groups & calc temp */
            enerd->term[F_TEMP] = sum_ekin((bRerunMD && !rerun_fr.bV),
                                           &(ir->opts),ekind,ekin,
                                           &(enerd->term[F_DKDL]));
            enerd->term[F_EKIN] = trace(ekin);

            /* Calculate pressure and apply LR correction if PPPM is used.
             * Use the box from last timestep since we already called update().
             */
            enerd->term[F_PRES] =
                      calc_pres(fr->ePBC,ir->nwall,lastbox,ekin,total_vir,pres,
                                (fr->eeltype==eelPPPM)?enerd->term[F_COUL_RECIP]:0.0);

            /* Calculate long range corrections to pressure and energy */
            if (bTCR || bFFscan)
            {
                set_avcsixtwelve(fplog,fr,top_global);
            }

            /* Calculate long range corrections to pressure and energy */
            calc_dispcorr(fplog,ir,fr,step,top_global->natoms,
                          lastbox,state->lambda[efptVDW],pres,total_vir,enerd);

            sum_dhdl(enerd,state->lambda,ir->fepvals);

            enerd->term[F_ETOT] = enerd->term[F_EPOT] + enerd->term[F_EKIN];
            

#ifdef HAVE_ISNAN
            if (isnan(enerd->term[F_ETOT]))
                gmx_fatal(FARGS, "NaN detected at step %d\n",step);
#else
#ifdef HAVE__ISNAN
            if (_isnan(enerd->term[F_ETOT]))
                gmx_fatal(FARGS, "NaN detected at step %d\n",step);
#endif
#endif

            switch (ir->etc) {
                case etcNO:
                case etcBERENDSEN:
                    break;
                case etcNOSEHOOVER:
                    enerd->term[F_ECONSERVED] =
                              enerd->term[F_ETOT] +
                              nosehoover_energy(&(ir->opts),ekind,
                                                state->nosehoover_xi,
                                                state->therm_integral);
                    break;
                case etcVRESCALE:
                    enerd->term[F_ECONSERVED] =
                              enerd->term[F_ETOT] +
                              vrescale_energy(&(ir->opts),
                                              state->therm_integral);
                    break;
            }

            /* We can not just use bCalcEner, since then the simulation results
             * would depend on nstenergy and nstlog or step_nscheck.
             */
            if ((state->flags & (1<<estPRES_PREV)) && bNstEner)
            {
                /* Store the pressure in t_state for pressure coupling
                 * at the next MD step.
                 */
                copy_mat(pres,state->pres_prev);
            }

            /* Check for excessively large energies */
            if (bIonize)
            {
#ifdef GMX_DOUBLE
                real etot_max = 1e200;
#else
                real etot_max = 1e30;
#endif
                if (fabs(enerd->term[F_ETOT]) > etot_max)
                {
                    fprintf(stderr,"Energy too large (%g), giving up\n",
                            enerd->term[F_ETOT]);
                    break;
                }
            }
        }

=======
        
>>>>>>> a40476a3
        /* The coordinates (x) were unshifted in update */
        if (bFFscan && (shellfc==NULL || bConverged))
        {
            if (print_forcefield(fplog,enerd->term,mdatoms->homenr,
                                 f,NULL,xcopy,
                                 &(top_global->mols),mdatoms->massT,pres))
            {
                if (gmx_parallel_env_initialized())
                {
                    gmx_finalize();
                }
                fprintf(stderr,"\n");
                exit(0);
            }
        }
        if (!bGStat)
        {
            /* We will not sum ekinh_old,                                                            
             * so signal that we still have to do it.                                                
             */
            bSumEkinhOld = TRUE;
        }
        
        if (bTCR)
        {
            /* Only do GCT when the relaxation of shells (minimization) has converged,
             * otherwise we might be coupling to bogus energies. 
             * In parallel we must always do this, because the other sims might
             * update the FF.
             */

            /* Since this is called with the new coordinates state->x, I assume
             * we want the new box state->box too. / EL 20040121
             */
            do_coupling(fplog,oenv,nfile,fnm,tcr,t,step,enerd->term,fr,
                        ir,MASTER(cr),
                        mdatoms,&(top->idef),mu_aver,
                        top_global->mols.nr,cr,
                        state->box,total_vir,pres,
                        mu_tot,state->x,f,bConverged);
            debug_gmx();
        }

        /* #########  BEGIN PREPARING EDR OUTPUT  ###########  */
        
        sum_dhdl(enerd,state->lambda,ir);
        /* use the directly determined last velocity, not actually the averaged half steps */
        if (bTrotter && ir->eI==eiVV) 
        {
            enerd->term[F_EKIN] = last_ekin;
        }
        enerd->term[F_ETOT] = enerd->term[F_EPOT] + enerd->term[F_EKIN];
        
        switch (ir->etc) 
        {
        case etcNO:
            break;
        case etcBERENDSEN:
            break;
        case etcNOSEHOOVER:
            if (IR_NVT_TROTTER(ir)) {
                enerd->term[F_ECONSERVED] = enerd->term[F_ETOT] + last_conserved;
            } else {
                enerd->term[F_ECONSERVED] = enerd->term[F_ETOT] + 
                    NPT_energy(ir,state->nosehoover_xi,
                               state->nosehoover_vxi,state->veta,state->box,&MassQ);	
            }
            break;
        case etcVRESCALE:
            enerd->term[F_ECONSERVED] =
                enerd->term[F_ETOT] + vrescale_energy(&(ir->opts),
                                                      state->therm_integral);
            break;
        default:
            break;
        }
        
        /* Check for excessively large energies */
        if (bIonize) 
        {
#ifdef GMX_DOUBLE
            real etot_max = 1e200;
#else
            real etot_max = 1e30;
#endif
            if (fabs(enerd->term[F_ETOT]) > etot_max) 
            {
                fprintf(stderr,"Energy too large (%g), giving up\n",
                        enerd->term[F_ETOT]);
            }
        }
        /* #########  END PREPARING EDR OUTPUT  ###########  */
        
        /* Time for performance */
        if (((step % stepout) == 0) || bLastStep) 
        {
            runtime_upd_proc(runtime);
        }
        
        /* Output stuff */
        if (MASTER(cr))
        {
            bool do_dr,do_or;
            
            if (bNstEner)
            {
                upd_mdebin(mdebin,bDoDHDL ? fp_dhdl : NULL,TRUE,
                           t,mdatoms->tmass,enerd,state,ir->fepvals,lastbox,
                           shake_vir,force_vir,total_vir,pres,
                           ekind,mu_tot,constr);
            }
            else
            {
                upd_mdebin_step(mdebin);
            }

            do_dr  = do_per_step(step,ir->nstdisreout);
            do_or  = do_per_step(step,ir->nstorireout);

            print_ebin(fp_ene,do_ene,do_dr,do_or,do_log?fplog:NULL,step,t,
                       eprNORMAL,bCompact,mdebin,fcd,groups,&(ir->opts));

            if (ir->ePull != epullNO)
            {
                pull_print_output(ir->pull,step,t);
            }

            if (do_per_step(step,ir->nstlog))
            {
                if(fflush(fplog) != 0)
                {
                    gmx_fatal(FARGS,"Cannot flush logfile - maybe you are out of quota?");
                }
            }
        }


        /* Remaining runtime */
        if (MULTIMASTER(cr) && do_verbose) 
        {
            if (shellfc) 
            {
                fprintf(stderr,"\n");
            }
            print_time(stderr,runtime,step,ir,cr);
        }

        /* Replica exchange */
        bExchanged = FALSE;
        if ((repl_ex_nst > 0) && (step > 0) && !bLastStep &&
            do_per_step(step,repl_ex_nst)) 
        {
            bExchanged = replica_exchange(fplog,cr,repl_ex,
                                          state_global,enerd->term,
                                          state,step,t);
        }
        if (bExchanged && PAR(cr)) 
        {
            if (DOMAINDECOMP(cr)) 
            {
                dd_partition_system(fplog,step,cr,TRUE,1,
                                    state_global,top_global,ir,
                                    state,&f,mdatoms,top,fr,
                                    vsite,shellfc,constr,
                                    nrnb,wcycle,FALSE);
            } 
            else 
            {
                bcast_state(cr,state,FALSE);
            }
        }
        
        bFirstStep = FALSE;
        bInitStep = FALSE;
        bStartingFromCpt = FALSE;

        /* #######  SET VARIABLES FOR NEXT ITERATION IF THEY STILL NEED IT ###### */
        /* Complicated conditional when bGStatEveryStep=FALSE.
         * We can not just use bGStat, since then the simulation results
         * would depend on nstenergy and nstlog or step_nscheck.
         */
        if (((state->flags & (1<<estPRES_PREV)) || (state->flags & (1<<estVIR_PREV))) &&
            (bGStatEveryStep ||
             (ir->nstlist > 0 && step % ir->nstlist == 0) ||
             (ir->nstlist < 0 && nlh.nabnsb > 0) ||
             (ir->nstlist == 0 && bGStat))) 
        {
            /* Store the pressure in t_state for pressure coupling
             * at the next MD step.
             */
            if (state->flags & (1<<estPRES_PREV))
            {
                copy_mat(pres,state->pres_prev);
            }
        }
        
        /* #######  END SET VARIABLES FOR NEXT ITERATION ###### */
        
        if (bRerunMD) 
        {
            /* read next frame from input trajectory */
            bNotLastFrame = read_next_frame(oenv,status,&rerun_fr);
        }
        
        if (!bRerunMD || !rerun_fr.bStep)
        {
            /* increase the MD step number */
            step++;
            step_rel++;
        }
        
        cycles = wallcycle_stop(wcycle,ewcSTEP);
        if (DOMAINDECOMP(cr) && wcycle)
        {
            dd_cycles_add(cr->dd,cycles,ddCyclStep);
        }
        
        if (step_rel == wcycle_get_reset_counters(wcycle))
        {
            /* Reset all the counters related to performance over the run */
            reset_all_counters(fplog,cr,step,&step_rel,ir,wcycle,nrnb,runtime);
            wcycle_set_reset_counters(wcycle, 0);
        }
    }
    /* End of main MD loop */
    debug_gmx();
    
    /* Stop the time */
    runtime_end(runtime);
    
    if (bRerunMD)
    {
        close_trj(status);
    }
    
    if (!(cr->duty & DUTY_PME))
    {
        /* Tell the PME only node to finish */
        gmx_pme_finish(cr);
    }
    
    if (MASTER(cr))
    {
        if (bGStatEveryStep && !bRerunMD) 
        {
            print_ebin(fp_ene,FALSE,FALSE,FALSE,fplog,step,t,
                       eprAVER,FALSE,mdebin,fcd,groups,&(ir->opts));
        }
        close_enx(fp_ene);
        if (ir->nstxtcout)
        {
            close_xtc(fp_xtc);
        }
        close_trn(fp_trn);
        if (fp_dhdl)
        {
            gmx_fio_fclose(fp_dhdl);
        }
        if (fp_field)
        {
            gmx_fio_fclose(fp_field);
        }
    }
    debug_gmx();

    if (ir->nstlist == -1 && nlh.nns > 0 && fplog)
    {
        fprintf(fplog,"Average neighborlist lifetime: %.1f steps, std.dev.: %.1f steps\n",nlh.s1/nlh.nns,sqrt(nlh.s2/nlh.nns - sqr(nlh.s1/nlh.nns)));
        fprintf(fplog,"Average number of atoms that crossed the half buffer length: %.1f\n\n",nlh.ab/nlh.nns);
    }
    
    if (shellfc && fplog)
    {
        fprintf(fplog,"Fraction of iterations that converged:           %.2f %%\n",
                (nconverged*100.0)/step_rel);
        fprintf(fplog,"Average number of force evaluations per MD step: %.2f\n\n",
                tcount/step_rel);
    }
    
    if (repl_ex_nst > 0 && MASTER(cr))
    {
        print_replica_exchange_statistics(fplog,repl_ex);
    }
    
    runtime->nsteps_done = step_rel;
    
    return 0;
}
<|MERGE_RESOLUTION|>--- conflicted
+++ resolved
@@ -1456,13 +1456,8 @@
     const char *fn_cpt;
     FILE       *fp_dhdl=NULL,*fp_field=NULL;
     double     run_time;
-<<<<<<< HEAD
     double     t,t0,lam0[efptNR];
-    bool       bGStatEveryStep,bGStat,bNstEner,bCalcEner;
-=======
-    double     t,t0,lam0;
     bool       bGStatEveryStep,bGStat,bNstEner,bCalcPres,bCalcEner;
->>>>>>> a40476a3
     bool       bNS,bNStList,bSimAnn,bStopCM,bRerunMD,bNotLastFrame=FALSE,
                bFirstStep,bStateFromTPX,bInitStep,bLastStep,
                bBornRadii,bStartingFromCpt;
@@ -1512,21 +1507,19 @@
     atom_id     *grpindex=NULL;
     char        *grpname;
     t_coupl_rec *tcr=NULL;
-<<<<<<< HEAD
     rvec        *xcopy=NULL,*vcopy=NULL;
     matrix      boxcopy,lastbox;
 
-    /* for FEP */
-    int         fep_state;
-    real        frac;
-
-=======
     rvec        *xcopy=NULL,*vcopy=NULL,*cbuf=NULL;
     matrix      boxcopy={{0}},lastbox;
 	tensor      tmpvir;
 	real        fom,oldfom,veta_save,pcurr,scalevir,tracevir;
 	real        vetanew = 0;
->>>>>>> a40476a3
+
+    /* for FEP */
+    int         fep_state;
+    real        frac;
+
     double      cycles;
     int         reset_counters=-1;
 	real        last_conserved = 0;
@@ -2577,50 +2570,10 @@
             wallcycle_stop(wcycle,ewcTRAJ);
         }
         GMX_MPE_LOG(ev_output_finish);
-<<<<<<< HEAD
-
-        clear_mat(shake_vir);
-
-        /* Box is changed in update() when we do pressure coupling,
-         * but we should still use the old box for energy corrections and when
-         * writing it to the energy file, so it matches the trajectory files for
-         * the same timestep above. Make a copy in a separate array.
-         */
-        copy_mat(state->box,lastbox);
-
-
-        GMX_MPE_LOG(ev_update_start);
-        /* This is also parallellized, but check code in update.c */
-        /* bOK = update(nsb->natoms,START(nsb),HOMENR(nsb),step,state->lambda,&ener[F_DVDL], */
-        bOK = TRUE;
-        if (!bRerunMD || rerun_fr.bV || bForceUpdate)
-        {
-            wallcycle_start(wcycle,ewcUPDATE);
-            dvdl = 0;
-            /* We can only do Berendsen coupling after we have summed
-             * the kinetic energy or virial.
-             * Since the happens in global_state after update,
-             * we should only do it at step % nstlist = 1
-             * with bGStatEveryStep=FALSE.
-             */
-            update(fplog,step,&dvdl,ir,mdatoms,state,graph,
-                   f,fr->bTwinRange && bNStList,fr->f_twin,fcd,
-                   &top->idef,ekind,ir->nstlist==-1 ? &nlh.scale_tot : NULL,
-                   cr,nrnb,wcycle,upd,constr,bCalcEner,shake_vir,
-                   bNEMD,bFirstStep && bStateFromTPX);
-            if (fr->bSepDVDL && fplog && do_log)
-            {
-                fprintf(fplog,sepdvdlformat,"Constraint dV/dl",0.0,dvdl);
-            }
-            enerd->term[F_DVDL_BONDED] += dvdl;
-            wallcycle_stop(wcycle,ewcUPDATE);
-=======
-        
         /* kludge -- virial is lost with restart for NPT control. Must restart */
         if (bStartingFromCpt && bVV) 
         {
             copy_mat(state->vir_prev,shake_vir);
->>>>>>> a40476a3
         }
         /*  ################## END TRAJECTORY OUTPUT ################ */
         
@@ -2754,11 +2707,11 @@
                     gmx_fatal(FARGS,"Constraint error: Shake, Lincs or Settle could not solve the constrains");
                 }
                 
-                if (fr->bSepDVDL && fplog && do_log) 
+                if (fr->bSepDVDL && fplog && do_log)
                 {
-                    fprintf(fplog,sepdvdlformat,"Constraint",0.0,dvdl);
+                    fprintf(fplog,sepdvdlformat,"Constraint dV/dl",0.0,dvdl);
                 }
-                enerd->term[F_DHDL_CON] += dvdl;
+                enerd->term[F_DVDL_BONDED] += dvdl;
                 wallcycle_stop(wcycle,ewcUPDATE);
             } 
             else if (graph) 
@@ -2904,158 +2857,6 @@
             }
             chkpt = 1;
         }
-<<<<<<< HEAD
-
-        if (!bGStat)
-        {
-            /* We will not sum ekinh_old,
-             * so signal that we still have to do it.
-             */
-            bSumEkinhOld = TRUE;
-        }
-        else
-        {
-            if (PAR(cr))
-            {
-                wallcycle_start(wcycle,ewcMoveE);
-                /* Globally (over all NODEs) sum energy, virial etc. 
-                 * This includes communication 
-                 */
-                global_stat(fplog,gstat,cr,enerd,force_vir,shake_vir,mu_tot,
-                            ir,ekind,bSumEkinhOld,constr,vcm,
-                            ir->nstlist==-1 ? &nlh.nabnsb : NULL,
-                            &chkpt,&terminate,
-                            top_global, state);
-                if (terminate != 0)
-                {
-                    terminate_now = terminate;
-                    terminate = 0;
-                }
-
-                wallcycle_stop(wcycle,ewcMoveE);
-                bSumEkinhOld = FALSE;
-            }
-
-            /* This is just for testing. Nothing is actually done to Ekin
-             * since that would require extra communication.
-             */
-            if (!bNEMD && debug && (vcm->nr > 0))
-            {
-                correct_ekin(debug,
-                             mdatoms->start,mdatoms->start+mdatoms->homenr,
-                             state->v,vcm->group_p[0],
-                             mdatoms->massT,mdatoms->tmass,ekin);
-            }
-
-            /* Do center of mass motion removal */
-            if (bStopCM && !bFFscan && !bRerunMD)
-            {
-                check_cm_grp(fplog,vcm,ir,1);
-                do_stopcm_grp(fplog,mdatoms->start,mdatoms->homenr,mdatoms->cVCM,
-                              state->x,state->v,vcm);
-                inc_nrnb(nrnb,eNR_STOPCM,mdatoms->homenr);
-                /*
-                   calc_vcm_grp(fplog,START(nsb),HOMENR(nsb),mdatoms->massT,x,v,vcm);
-                   check_cm_grp(fplog,vcm,ir);
-                   do_stopcm_grp(fplog,START(nsb),HOMENR(nsb),x,v,vcm);
-                   check_cm_grp(fplog,vcm,ir);
-                   */
-            }
-
-            /* Add force and shake contribution to the virial */
-            m_add(force_vir,shake_vir,total_vir);
-
-            /* Calculate the amplitude of the cosine velocity profile */
-            ekind->cosacc.vcos = ekind->cosacc.mvcos/mdatoms->tmass;
-
-            /* Sum the kinetic energies of the groups & calc temp */
-            enerd->term[F_TEMP] = sum_ekin((bRerunMD && !rerun_fr.bV),
-                                           &(ir->opts),ekind,ekin,
-                                           &(enerd->term[F_DKDL]));
-            enerd->term[F_EKIN] = trace(ekin);
-
-            /* Calculate pressure and apply LR correction if PPPM is used.
-             * Use the box from last timestep since we already called update().
-             */
-            enerd->term[F_PRES] =
-                      calc_pres(fr->ePBC,ir->nwall,lastbox,ekin,total_vir,pres,
-                                (fr->eeltype==eelPPPM)?enerd->term[F_COUL_RECIP]:0.0);
-
-            /* Calculate long range corrections to pressure and energy */
-            if (bTCR || bFFscan)
-            {
-                set_avcsixtwelve(fplog,fr,top_global);
-            }
-
-            /* Calculate long range corrections to pressure and energy */
-            calc_dispcorr(fplog,ir,fr,step,top_global->natoms,
-                          lastbox,state->lambda[efptVDW],pres,total_vir,enerd);
-
-            sum_dhdl(enerd,state->lambda,ir->fepvals);
-
-            enerd->term[F_ETOT] = enerd->term[F_EPOT] + enerd->term[F_EKIN];
-            
-
-#ifdef HAVE_ISNAN
-            if (isnan(enerd->term[F_ETOT]))
-                gmx_fatal(FARGS, "NaN detected at step %d\n",step);
-#else
-#ifdef HAVE__ISNAN
-            if (_isnan(enerd->term[F_ETOT]))
-                gmx_fatal(FARGS, "NaN detected at step %d\n",step);
-#endif
-#endif
-
-            switch (ir->etc) {
-                case etcNO:
-                case etcBERENDSEN:
-                    break;
-                case etcNOSEHOOVER:
-                    enerd->term[F_ECONSERVED] =
-                              enerd->term[F_ETOT] +
-                              nosehoover_energy(&(ir->opts),ekind,
-                                                state->nosehoover_xi,
-                                                state->therm_integral);
-                    break;
-                case etcVRESCALE:
-                    enerd->term[F_ECONSERVED] =
-                              enerd->term[F_ETOT] +
-                              vrescale_energy(&(ir->opts),
-                                              state->therm_integral);
-                    break;
-            }
-
-            /* We can not just use bCalcEner, since then the simulation results
-             * would depend on nstenergy and nstlog or step_nscheck.
-             */
-            if ((state->flags & (1<<estPRES_PREV)) && bNstEner)
-            {
-                /* Store the pressure in t_state for pressure coupling
-                 * at the next MD step.
-                 */
-                copy_mat(pres,state->pres_prev);
-            }
-
-            /* Check for excessively large energies */
-            if (bIonize)
-            {
-#ifdef GMX_DOUBLE
-                real etot_max = 1e200;
-#else
-                real etot_max = 1e30;
-#endif
-                if (fabs(enerd->term[F_ETOT]) > etot_max)
-                {
-                    fprintf(stderr,"Energy too large (%g), giving up\n",
-                            enerd->term[F_ETOT]);
-                    break;
-                }
-            }
-        }
-
-=======
-        
->>>>>>> a40476a3
         /* The coordinates (x) were unshifted in update */
         if (bFFscan && (shellfc==NULL || bConverged))
         {
