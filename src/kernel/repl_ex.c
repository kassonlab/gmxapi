/* -*- mode: c; tab-width: 4; indent-tabs-mode: nil; c-basic-offset: 4; c-file-style: "stroustrup"; -*-
 *
 * 
 *                This source code is part of
 * 
 *                 G   R   O   M   A   C   S
 * 
 *          GROningen MAchine for Chemical Simulations
 * 
 *                        VERSION 3.2.0
 * Written by David van der Spoel, Erik Lindahl, Berk Hess, and others.
 * Copyright (c) 1991-2000, University of Groningen, The Netherlands.
 * Copyright (c) 2001-2004, The GROMACS development team,
 * check out http://www.gromacs.org for more information.

 * This program is free software; you can redistribute it and/or
 * modify it under the terms of the GNU General Public License
 * as published by the Free Software Foundation; either version 2
 * of the License, or (at your option) any later version.
 * 
 * If you want to redistribute modifications, please consider that
 * scientific software is very special. Version control is crucial -
 * bugs must be traceable. We will be happy to consider code for
 * inclusion in the official distribution, but derived work must not
 * be called official GROMACS. Details are found in the README & COPYING
 * files - if they are missing, get the official version at www.gromacs.org.
 * 
 * To help us fund GROMACS development, we humbly ask that you cite
 * the papers on the package - you can find them in the top README file.
 * 
 * For more info, check our website at http://www.gromacs.org
 * 
 * And Hey:
 * Gallium Rubidium Oxygen Manganese Argon Carbon Silicon
 */
#ifdef HAVE_CONFIG_H
#include <config.h>
#endif

#include <math.h>
#include "repl_ex.h"
#include "network.h"
#include "random.h"
#include "smalloc.h"
#include "physics.h"
#include "copyrite.h"
#include "macros.h"
#include "vec.h"
#include "names.h"
#include "mvdata.h"
#include "domdec.h"
#include "partdec.h"

#define PROBABILITYCUTOFF 100
/* we don't bother evaluating if events are more rare than exp(-100) = 3.7x10^-44 */

enum { ereTEMP, ereLAMBDA, ereENDSINGLE ,ereTL, ereNR };
const char *erename[ereNR] = { "temperature", "lambda", "end_single_marker", "temperature and lambda"};

typedef struct gmx_repl_ex
{
    int  repl;
    int  nrepl;
    real temp;
    int  type;
    real **q;
    gmx_bool bNPT;
    real *pres;
    int  *ind;
    int *allswaps;
    int  nst;
    int nex;
    int  seed;
    int  nattempt[2];
    real *prob_sum;
    int  **nmoves;
    int  *nexchange;
} t_gmx_repl_ex;

static gmx_bool repl_quantity(FILE *fplog,const gmx_multisim_t *ms,
                              struct gmx_repl_ex *re,int ere,real q)
{
    real *qall;
    gmx_bool bDiff;
    int  i,s;

    snew(qall,ms->nsim);
    qall[re->repl] = q;
    gmx_sum_sim(ms->nsim,qall,ms);

    bDiff = FALSE;
    for (s=1; s<ms->nsim; s++)
    {
        if (qall[s] != qall[0])
        {
            bDiff = TRUE;   
        }
    }

    if (bDiff)
    {
        /* Set the replica exchange type and quantities */
        re->type = ere;

        snew(re->q[ere],re->nrepl);
        for(s=0; s<ms->nsim; s++)
        {
            re->q[ere][s] = qall[s];
        }
    }
    sfree(qall);
    return bDiff;
}

gmx_repl_ex_t init_replica_exchange(FILE *fplog,
                                    const gmx_multisim_t *ms,
                                    const t_state *state,
                                    const t_inputrec *ir,
                                    int nst, int nex, int init_seed)
{
    real temp,pres;
    int  i,j,k;
    struct gmx_repl_ex *re;
    gmx_bool bTemp;
    gmx_bool bLambda=FALSE;

    fprintf(fplog,"\nInitializing Replica Exchange\n");

    if (ms == NULL || ms->nsim == 1)
    {
        gmx_fatal(FARGS,"Nothing to exchange with only one replica, maybe you forgot to set the -multi option of mdrun?");
    }

    snew(re,1);

    re->repl     = ms->sim;
    re->nrepl    = ms->nsim;
    snew(re->q,ereENDSINGLE);

    fprintf(fplog,"Repl  There are %d replicas:\n",re->nrepl);

    check_multi_int(fplog,ms,state->natoms,"the number of atoms");
    check_multi_int(fplog,ms,ir->eI,"the integrator");
    check_multi_large_int(fplog,ms,ir->init_step+ir->nsteps,"init_step+nsteps");
    check_multi_large_int(fplog,ms,(ir->init_step+nst-1)/nst,
                          "first exchange step: init_step/-replex");
    check_multi_int(fplog,ms,ir->etc,"the temperature coupling");
    check_multi_int(fplog,ms,ir->opts.ngtc,
                    "the number of temperature coupling groups");
    check_multi_int(fplog,ms,ir->epc,"the pressure coupling");
    check_multi_int(fplog,ms,ir->efep,"free energy");
    check_multi_int(fplog,ms,ir->fepvals->n_lambda,"number of lambda states");

    re->temp = ir->opts.ref_t[0];
    for(i=1; (i<ir->opts.ngtc); i++)
    {
        if (ir->opts.ref_t[i] != re->temp)
        {
            fprintf(fplog,"\nWARNING: The temperatures of the different temperature coupling groups are not identical\n\n");
            fprintf(stderr,"\nWARNING: The temperatures of the different temperature coupling groups are not identical\n\n");
        }
    }

    re->type = -1;
    bTemp = repl_quantity(fplog,ms,re,ereTEMP,re->temp);
    if (ir->efep != efepNO)
    {
        bLambda = repl_quantity(fplog,ms,re,ereLAMBDA,(real)ir->fepvals->init_fep_state);
    }
    if (re->type == -1)  /* nothing was assigned */
    {
        gmx_fatal(FARGS,"The properties of the %d systems are all the same, there is nothing to exchange",re->nrepl);
    }
    if (bLambda && bTemp) {
        re->type = ereTL;
    }

    if (bTemp)
    {
<<<<<<< HEAD
        please_cite(fplog,"Hukushima96a");
=======
    case ereTEMP:
        please_cite(fplog,"Sugita1999a");
>>>>>>> 4280bcc3
        if (ir->epc != epcNO)
        {
            re->bNPT = TRUE;
            fprintf(fplog,"Repl  Using Constant Pressure REMD.\n");
            please_cite(fplog,"Okabe2001a");
        }
        if (ir->etc == etcBERENDSEN)
        {
            gmx_fatal(FARGS,"REMD with the %s thermostat does not produce correct potential energy distributions, consider using the %s thermostat instead",
                      ETCOUPLTYPE(ir->etc),ETCOUPLTYPE(etcVRESCALE));
        }
    }
    if (bLambda) {
        if (ir->fepvals->delta_lambda != 0)   /* check this? */
        {
            gmx_fatal(FARGS,"delta_lambda is not zero");
        }
    }
    if (re->bNPT)
    {
        snew(re->pres,re->nrepl);
        if (ir->epct == epctSURFACETENSION)
        {
            pres = ir->ref_p[ZZ][ZZ];
        }
        else
        {
            pres = 0;
            j = 0;
            for(i=0; i<DIM; i++)
            {
                if (ir->compress[i][i] != 0)
                {
                    pres += ir->ref_p[i][i];
                    j++;
                }
            }
            pres /= j;
        }
        re->pres[re->repl] = pres;
        gmx_sum_sim(re->nrepl,re->pres,ms);
    }

    /* Make an index for increasing replica order */
    /* only makes sense if one or the other is varying, not both!
       if both are varying, we trust the order the person gave. */
    snew(re->ind,re->nrepl);
    for(i=0; i<re->nrepl; i++)
    {
        re->ind[i] = i;
    }

    if (re->type<ereENDSINGLE) {

        for(i=0; i<re->nrepl; i++)
        {
            for(j=i+1; j<re->nrepl; j++)
            {
                if (re->q[re->type][re->ind[j]] < re->q[re->type][re->ind[i]])
                {
                    k = re->ind[i];
                    re->ind[i] = re->ind[j];
                    re->ind[j] = k;
                }
                else if (re->q[re->type][re->ind[j]] == re->q[re->type][re->ind[i]])
                {
                    gmx_fatal(FARGS,"Two replicas have identical %ss",erename[re->type]);
                }
            }
        }
    }

    /* keep track of all the swaps, starting with the initial placement. */
    snew(re->allswaps,re->nrepl);
    for(i=0; i<re->nrepl; i++)
    {
        re->allswaps[i] = re->ind[i];
    }

    switch (re->type)
    {
    case ereTEMP:
        fprintf(fplog,"\nReplica exchange in temperature\n");
        for(i=0; i<re->nrepl; i++)
        {
            fprintf(fplog," %5.1f",re->q[re->type][re->ind[i]]);
        }
        fprintf(fplog,"\n");
        break;
    case ereLAMBDA:
        fprintf(fplog,"\nReplica exchange in lambda\n");
        for(i=0; i<re->nrepl; i++)
        {
            fprintf(fplog," %3d",(int)re->q[re->type][re->ind[i]]);
        }
        fprintf(fplog,"\n");
        break;
    case ereTL:
        fprintf(fplog,"\nReplica exchange in temperature and lambda state\n");
        for(i=0; i<re->nrepl; i++)
        {
            fprintf(fplog," %5.1f",re->q[ereTEMP][re->ind[i]]);
        }
        fprintf(fplog,"\n");
        for(i=0; i<re->nrepl; i++)
        {
            fprintf(fplog," %5d",(int)re->q[ereLAMBDA][re->ind[i]]);
        }
        fprintf(fplog,"\n");
        break;
    default:
        gmx_incons("Unknown replica exchange quantity");
    }
    if (re->bNPT)
    {
        fprintf(fplog,"\nRepl  p");
        for(i=0; i<re->nrepl; i++)
        {
            fprintf(fplog," %5.2f",re->pres[re->ind[i]]);
        }

        for(i=0; i<re->nrepl; i++)
        {
            if ((i > 0) && (re->pres[re->ind[i]] < re->pres[re->ind[i-1]]))
            {
                fprintf(fplog,"\nWARNING: The reference pressures decrease with increasing temperatures\n\n");
                fprintf(stderr,"\nWARNING: The reference pressures decrease with increasing temperatures\n\n");
            }
        }
    }
    re->nst = nst;
    if (init_seed == -1)
    {
        if (MASTERSIM(ms))
        {
            re->seed = make_seed();
        }
        else
        {
            re->seed = 0;
        }
        gmx_sumi_sim(1,&(re->seed),ms);
    }
    else
    {
        re->seed = init_seed;
    }
    fprintf(fplog,"\nReplica exchange interval: %d\n",re->nst);
    fprintf(fplog,"\nReplica random seed: %d\n",re->seed);

    re->nattempt[0] = 0;
    re->nattempt[1] = 0;

    snew(re->prob_sum,re->nrepl);
    snew(re->nexchange,re->nrepl);
    snew(re->nmoves,re->nrepl);
    for (i=0;i<re->nrepl;i++) 
    {
        snew(re->nmoves[i],re->nrepl);
    }
    fprintf(fplog,"Replica exchange information below: x=exchange, pr=probability\n");

    re->nex = nex;
    return re;
}

static void exchange_reals(const gmx_multisim_t *ms,int b,real *v,int n)
{
    real *buf;
    int  i;

    if (v)
    {
        snew(buf,n);
#ifdef GMX_MPI
        /*
          MPI_Sendrecv(v,  n*sizeof(real),MPI_BYTE,MSRANK(ms,b),0,
          buf,n*sizeof(real),MPI_BYTE,MSRANK(ms,b),0,
          ms->mpi_comm_masters,MPI_STATUS_IGNORE);
        */
        {
            MPI_Request mpi_req;

            MPI_Isend(v,n*sizeof(real),MPI_BYTE,MSRANK(ms,b),0,
                      ms->mpi_comm_masters,&mpi_req);
            MPI_Recv(buf,n*sizeof(real),MPI_BYTE,MSRANK(ms,b),0,
                     ms->mpi_comm_masters,MPI_STATUS_IGNORE);
            MPI_Wait(&mpi_req,MPI_STATUS_IGNORE);
        }
#endif
        for(i=0; i<n; i++)
        {
            v[i] = buf[i];
        }
        sfree(buf);
    }
}


static void exchange_ints(const gmx_multisim_t *ms,int b,int *v,int n)
{
  int *buf;
  int  i;

  if (v) {
    snew(buf,n);
#ifdef GMX_MPI
    /*
    MPI_Sendrecv(v,  n*sizeof(int),MPI_BYTE,MSRANK(ms,b),0,
		 buf,n*sizeof(int),MPI_BYTE,MSRANK(ms,b),0,
		 ms->mpi_comm_masters,MPI_STATUS_IGNORE);
    */
    {
      MPI_Request mpi_req;

      MPI_Isend(v,n*sizeof(int),MPI_BYTE,MSRANK(ms,b),0,
		ms->mpi_comm_masters,&mpi_req);
      MPI_Recv(buf,n*sizeof(int),MPI_BYTE,MSRANK(ms,b),0,
	       ms->mpi_comm_masters,MPI_STATUS_IGNORE);
      MPI_Wait(&mpi_req,MPI_STATUS_IGNORE);
    }
#endif
    for(i=0; i<n; i++) 
    {
        v[i] = buf[i];
    }
    sfree(buf);
  }
}

static void exchange_doubles(const gmx_multisim_t *ms,int b,double *v,int n)
{
    double *buf;
    int  i;

    if (v)
    {
        snew(buf,n);
#ifdef GMX_MPI
        /*
          MPI_Sendrecv(v,  n*sizeof(double),MPI_BYTE,MSRANK(ms,b),0,
          buf,n*sizeof(double),MPI_BYTE,MSRANK(ms,b),0,
          ms->mpi_comm_masters,MPI_STATUS_IGNORE);
        */
        {
            MPI_Request mpi_req;

            MPI_Isend(v,n*sizeof(double),MPI_BYTE,MSRANK(ms,b),0,
                      ms->mpi_comm_masters,&mpi_req);
            MPI_Recv(buf,n*sizeof(double),MPI_BYTE,MSRANK(ms,b),0,
                     ms->mpi_comm_masters,MPI_STATUS_IGNORE);
            MPI_Wait(&mpi_req,MPI_STATUS_IGNORE);
        }
#endif
        for(i=0; i<n; i++)
        {
            v[i] = buf[i];
        }
        sfree(buf);
    }
}

static void exchange_rvecs(const gmx_multisim_t *ms,int b,rvec *v,int n)
{
    rvec *buf;
    int  i;
  
    if (v)
    {
        snew(buf,n);
#ifdef GMX_MPI
        /*
          MPI_Sendrecv(v[0],  n*sizeof(rvec),MPI_BYTE,MSRANK(ms,b),0,
          buf[0],n*sizeof(rvec),MPI_BYTE,MSRANK(ms,b),0,
          ms->mpi_comm_masters,MPI_STATUS_IGNORE);
        */
        {
            MPI_Request mpi_req;

            MPI_Isend(v[0],n*sizeof(rvec),MPI_BYTE,MSRANK(ms,b),0,
                      ms->mpi_comm_masters,&mpi_req);
            MPI_Recv(buf[0],n*sizeof(rvec),MPI_BYTE,MSRANK(ms,b),0,
                     ms->mpi_comm_masters,MPI_STATUS_IGNORE);
            MPI_Wait(&mpi_req,MPI_STATUS_IGNORE);
        }
#endif
        for(i=0; i<n; i++)
        {
            copy_rvec(buf[i],v[i]);
        }
        sfree(buf);
    }
}

static void exchange_state(const gmx_multisim_t *ms,int b,t_state *state)
{
    /* When t_state changes, this code should be updated. */
    int ngtc,nnhpres;
    ngtc = state->ngtc * state->nhchainlength;
    nnhpres = state->nnhpres* state->nhchainlength;
    exchange_rvecs(ms,b,state->box,DIM);
    exchange_rvecs(ms,b,state->box_rel,DIM);
    exchange_rvecs(ms,b,state->boxv,DIM);
    exchange_reals(ms,b,&(state->veta),1);
    exchange_reals(ms,b,&(state->vol0),1);
    exchange_rvecs(ms,b,state->svir_prev,DIM);
    exchange_rvecs(ms,b,state->fvir_prev,DIM);
    exchange_rvecs(ms,b,state->pres_prev,DIM);
    exchange_doubles(ms,b,state->nosehoover_xi,ngtc);
    exchange_doubles(ms,b,state->nosehoover_vxi,ngtc);
    exchange_doubles(ms,b,state->nhpres_xi,nnhpres);
    exchange_doubles(ms,b,state->nhpres_vxi,nnhpres);
    exchange_doubles(ms,b,state->therm_integral,state->ngtc);
    exchange_rvecs(ms,b,state->x,state->natoms);
    exchange_rvecs(ms,b,state->v,state->natoms);
    exchange_rvecs(ms,b,state->sd_X,state->natoms);
}

static void copy_rvecs(rvec *s,rvec *d,int n)
{
    int i;

    if (d != NULL)
    {
        for(i=0; i<n; i++)
        {
            copy_rvec(s[i],d[i]);
        }
    }
}

static void copy_doubles(const double *s,double *d,int n)
{
    int i;

    if (d != NULL)
    {
        for(i=0; i<n; i++)
        {
            d[i] = s[i];
        }
    }
}

static void copy_reals(const real *s,real *d,int n)
{
    int i;

    if (d != NULL)
    {
        for(i=0; i<n; i++)
        {
            d[i] = s[i];
        }
    }
}

static void copy_ints(const int *s,int *d,int n)
{
    int i;

    if (d != NULL)
    {
        for(i=0; i<n; i++)
        {
            d[i] = s[i];
        }
    }
}

#define scopy_rvecs(v,n)   copy_rvecs(state->v,state_local->v,n);
#define scopy_doubles(v,n) copy_doubles(state->v,state_local->v,n);
#define scopy_reals(v,n) copy_reals(state->v,state_local->v,n);
#define scopy_ints(v,n)   copy_ints(state->v,state_local->v,n);

static void copy_state_nonatomdata(t_state *state,t_state *state_local)
{
    /* When t_state changes, this code should be updated. */
    int ngtc,nnhpres;
    ngtc = state->ngtc * state->nhchainlength;
    nnhpres = state->nnhpres* state->nhchainlength;
    scopy_rvecs(box,DIM);
    scopy_rvecs(box_rel,DIM);
    scopy_rvecs(boxv,DIM);
    state_local->veta = state->veta;
    state_local->vol0 = state->vol0;
    scopy_rvecs(svir_prev,DIM);
    scopy_rvecs(fvir_prev,DIM);
    scopy_rvecs(pres_prev,DIM);
    scopy_doubles(nosehoover_xi,ngtc);
    scopy_doubles(nosehoover_vxi,ngtc);
    scopy_doubles(nhpres_xi,nnhpres);
    scopy_doubles(nhpres_vxi,nnhpres);
    scopy_doubles(therm_integral,state->ngtc);
    scopy_rvecs(x,state->natoms);
    scopy_rvecs(v,state->natoms);
    scopy_rvecs(sd_X,state->natoms);
    copy_ints(&(state->fep_state),&(state_local->fep_state),1);
    scopy_reals(lambda,efptNR);
}

static void scale_velocities(t_state *state,real fac)
{
    int i;

    if (state->v)
    {
        for(i=0; i<state->natoms; i++)
        {
            svmul(fac,state->v[i],state->v[i]);
        }
    }
}

static void pd_collect_state(const t_commrec *cr,t_state *state)
{
    int shift;
  
    if (debug)
    {
        fprintf(debug,"Collecting state before exchange\n");
    }
    shift = cr->nnodes - cr->npmenodes - 1;
    move_rvecs(cr,FALSE,FALSE,GMX_LEFT,GMX_RIGHT,state->x,NULL,shift,NULL);
    if (state->v)
    {
        move_rvecs(cr,FALSE,FALSE,GMX_LEFT,GMX_RIGHT,state->v,NULL,shift,NULL);
    }
    if (state->sd_X)
    {
        move_rvecs(cr,FALSE,FALSE,GMX_LEFT,GMX_RIGHT,state->sd_X,NULL,shift,NULL);
    }
}

static void print_matrix(FILE *fplog,const char *leg,int n,int **nmoves, int *nattempt)
{
    int i,j,ntot;
    float Tprint;

    ntot = nattempt[0] + nattempt[1];

    fprintf(fplog,"                  Empirical Transition Matrix\n");
    for (i=0;i<n;i++)
    {
        fprintf(fplog,"%8d",(i+1));
    }
    fprintf(fplog,"\n");
    for (i=0;i<n;i++)
    {
        for (j=0;j<n;j++)
        {
            Tprint = 0.0;
            if (nmoves[i][j] > 0)
            {
                Tprint = nmoves[i][j]/(2.0*ntot);
            }
            fprintf(fplog,"%8.4f",Tprint);
        }
        fprintf(fplog,"%3d\n",i);
    }
}

static void print_ind(FILE *fplog,const char *leg,int n,int *ind,gmx_bool *bEx)
{
    int i;

    fprintf(fplog,"Repl %2s %2d",leg,ind[0]);
    for(i=1; i<n; i++)
    {
        fprintf(fplog," %c %2d",(bEx!=0 && bEx[i]) ? 'x' : ' ',ind[i]);
    }
    fprintf(fplog,"\n");
}

static void print_allswitchind(FILE *fplog,int n,int *ind,int *pind, int *allswaps)
{
    int i;
    int *tmpswap;

    snew(tmpswap,n); /* need to save the data */
    for (i=0;i<n;i++)
    {
        tmpswap[i] = allswaps[i];
    }
    for (i=0;i<n;i++)
    {
        allswaps[i] = tmpswap[pind[i]];
    }

    fprintf(fplog,"\nAccepted Exchanges:   ");
    for (i=0;i<n;i++)
    {
        fprintf(fplog,"%d ",pind[i]);
    }
    fprintf(fplog,"\n");

    fprintf(fplog,"Order After Exchange: ");
    for (i=0;i<n;i++)
    {
        fprintf(fplog,"%d ",allswaps[i]);
    }
    fprintf(fplog,"\n\n");

    sfree(tmpswap);
}

static void print_prob(FILE *fplog,const char *leg,int n,real *prob)
{
    int  i;
    char buf[8];
  
    fprintf(fplog,"Repl %2s ",leg);
    for(i=1; i<n; i++)
    {
        if (prob[i] >= 0)
        {
            sprintf(buf,"%4.2f",prob[i]);
            fprintf(fplog,"  %3s",buf[0]=='1' ? "1.0" : buf+1);
        }
        else
        {
            fprintf(fplog,"     ");
        }
    }
    fprintf(fplog,"\n");
}

static void print_count(FILE *fplog,const char *leg,int n,int *count)
{
    int i;

    fprintf(fplog,"Repl %2s ",leg);
    for(i=1; i<n; i++)
    {
        fprintf(fplog," %4d",count[i]);
    }
    fprintf(fplog,"\n");
}

<<<<<<< HEAD
static real calc_delta(FILE *fplog, gmx_bool bPrint, struct gmx_repl_ex *re, real *Epot, real **df, real* Vol, real *beta, int a, int b, int ap, int bp) {

    real ediff,dpV,delta=0;

    /* Two cases; we are permuted and not.  In all cases, setting ap = a and bp = b will reduce
       to the non permuted case */

=======
static int get_replica_exchange(FILE *fplog,const gmx_multisim_t *ms,
                                struct gmx_repl_ex *re,real *ener,real vol,
                                gmx_large_int_t step,real time)
{
    int  m,i,a,b;
    real *Epot=NULL,*Vol=NULL,*dvdl=NULL,*prob;
    real ediff=0,delta=0,dpV=0,betaA=0,betaB=0;
    gmx_bool *bEx,bPrint;
    int  exchange;

    fprintf(fplog,"Replica exchange at step " gmx_large_int_pfmt " time %g\n",step,time);
  
>>>>>>> 4280bcc3
    switch (re->type)
    {
    case ereTEMP:
        /*
         * Okabe et. al. Chem. Phys. Lett. 335 (2001) 435-439
         */
        ediff = Epot[b] - Epot[a];
        delta = -(beta[bp] - beta[ap])*ediff;
        break;
    case ereLAMBDA:
        /* two cases:  when we are permuted, and not.  */
        /* non-permuted:
           ediff =  E_new - E_old
                 =  [H_b(x_a) + H_a(x_b)] - [H_b(x_b) + H_a(x_a)]
                 =  [H_b(x_a) - H_a(x_a)] + [H_a(x_b) - H_b(x_b)]
                 =  df[b][a] + df[a][b] */
        /* permuted:
           ediff =  E_new - E_old
                 =  [H_bp(x_a) + H_ap(x_b)] - [H_bp(x_b) + H_ap(x_a)]
                 =  [H_bp(x_a) - H_ap(x_a)] + [H_ap(x_b) - H_bp(x_b)]
                 =  [H_bp(x_a) - H_a(x_a) + H_a(x_a) - H_ap(x_a)] + [H_ap(x_b) - H_b(x_b) + H_b(x_b) - H_bp(x_b)]
                 =  [H_bp(x_a) - H_a(x_a)] - [H_ap(x_a) - H_a(x_a)] + [H_ap(x_b) - H_b(x_b)] - H_bp(x_b) - H_b(x_b)]
                 =  (df[bp][a] - df[ap][a]) + (df[ap][b] - df[bp][b])    */
        ediff = (df[bp][a] - df[ap][a]) + (df[ap][b] - df[bp][b]);
        delta = ediff*beta[a]; /* assume all same temperature in this case */
        break;
    case ereTL:
        /* not permuted:  */
        /* delta =  reduced E_new - reduced E_old
                 =  [beta_b H_b(x_a) + beta_a H_a(x_b)] - [beta_b H_b(x_b) + beta_a H_a(x_a)]
                 =  [beta_b H_b(x_a) - beta_a H_a(x_a)] + [beta_a H_a(x_b) - beta_b H_b(x_b)]
                 =  [beta_b dH_b(x_a) + beta_b H_a(x_a) - beta_a H_a(x_a)] +
                    [beta_a dH_a(x_b) + beta_a H_b(x_b) - beta_b H_b(x_b)]
                 =  [beta_b dH_b(x_a) + [beta_a dH_a(x_b) +
                    beta_b (H_a(x_a) - H_b(x_b)]) - beta_a (H_a(x_a) - H_b(x_b))
                 =  beta_b dH_b(x_a) + beta_a dH_a(x_b) - (beta_b - beta_a)(H_b(x_b) - H_a(x_a) */
        /* delta = beta[b]*df[b][a] + beta[a]*df[a][b] - (beta[b] - beta[a])*(Epot[b] - Epot[a]; */
        /* permuted (big breath!) */
        /*   delta =  reduced E_new - reduced E_old
                 =  [beta_bp H_bp(x_a) + beta_ap H_ap(x_b)] - [beta_bp H_bp(x_b) + beta_ap H_ap(x_a)]
                 =  [beta_bp H_bp(x_a) - beta_ap H_ap(x_a)] + [beta_ap H_ap(x_b) - beta_bp H_bp(x_b)]
                 =  [beta_bp H_bp(x_a) - beta_ap H_ap(x_a)] + [beta_ap H_ap(x_b) - beta_bp H_bp(x_b)]
                    - beta_pb H_a(x_a) + beta_ap H_a(x_a) + beta_pb H_a(x_a) - beta_ap H_a(x_a)
                    - beta_ap H_b(x_b) + beta_bp H_b(x_b) + beta_ap H_b(x_b) - beta_bp H_b(x_b)
                 =  [(beta_bp H_bp(x_a) - beta_bp H_a(x_a)) - (beta_ap H_ap(x_a) - beta_ap H_a(x_a))] +
                    [(beta_ap H_ap(x_b)  - beta_ap H_b(x_b)) - (beta_bp H_bp(x_b) - beta_bp H_b(x_b))]
                    + beta_pb H_a(x_a) - beta_ap H_a(x_a) + beta_ap H_b(x_b) - beta_bp H_b(x_b)
                 =  [beta_bp (H_bp(x_a) - H_a(x_a)) - beta_ap (H_ap(x_a) - H_a(x_a))] +
                    [beta_ap (H_ap(x_b) - H_b(x_b)) - beta_bp (H_bp(x_b) - H_b(x_b))]
                    + beta_pb (H_a(x_a) - H_b(x_b))  - beta_ap (H_a(x_a) - H_b(x_b))
                 =  ([beta_bp df[bp][a] - beta_ap df[ap][a]) + beta_ap df[ap][b]  - beta_bp df[bp][b])
                 + (beta_pb-beta_ap)(H_a(x_a) - H_b(x_b))  */
        delta = beta[bp]*(df[bp][a] - df[bp][b]) + beta[ap]*(df[ap][b] - df[ap][a]) - (beta[bp]-beta[ap])*(Epot[b]-Epot[a]);
        break;
    default:
        gmx_incons("Unknown replica exchange quantity");
    }
    if (bPrint)
    {
        fprintf(fplog,"Repl %d <-> %d  dE_term = %10.3e (kT)\n",a,b,delta);
    }
    if (re->bNPT)
    {
        /* revist the calculation for 5.0.  Might be some improvements. */
        dpV = (beta[ap]*re->pres[ap]-beta[bp]*re->pres[bp])*(Vol[b]-Vol[a])/PRESFAC;
        if (bPrint) 
        {
            fprintf(fplog,"  dpV = %10.3e  d = %10.3e\nb",dpV,delta + dpV);
        }
        delta += dpV;
    }
    return delta;
}

static void get_replica_exchange(FILE *fplog,const gmx_multisim_t *ms,
                                 struct gmx_repl_ex *re,gmx_enerdata_t *enerd,real vol,
                                 int step,real time,int *pind)
{
    int  m,i,a,b,ap,bp,i0,i1,tmp;
    real *Epot=NULL,*Vol=NULL,**flambda=NULL,*beta=NULL,*prob;
    real ediff=0,delta=0,dpV=0;
    gmx_bool *bEx,bPrint,bMultiEx;
    gmx_bool bEpot=FALSE;
    gmx_bool bFLambda=FALSE;
    gmx_bool bVol=FALSE;

    bMultiEx = (re->nex > 1);  /* multiple exchanges at each state */
    fprintf(fplog,"Replica exchange at step %d time %g\n",step,time);

    snew(beta,re->nrepl);
    if (re->bNPT)
    {
        bVol = TRUE;
        snew(Vol,re->nrepl);
        Vol[re->repl]  = vol;
    }

    if ((re->type == ereTEMP || re->type == ereTL))
    {
        bEpot = TRUE;
        snew(Epot,re->nrepl);
        Epot[re->repl] = enerd->term[F_EPOT];
        /* temperatures of different states*/
        for (i=0;i<re->nrepl;i++)
        {
            beta[i] = 1.0/(re->q[ereTEMP][i]*BOLTZ);
        }
    }
    else
    {
        for (i=0;i<re->nrepl;i++)
        {
            beta[i] = 1.0/(re->temp*BOLTZ);  /* we have a single temperature */
        }
    }
    if (re->type == ereLAMBDA || re->type == ereTL)
    {
        bFLambda = TRUE;
        /* lambda differences. */
        /* flambda[i][j] is the energy of the jth simulation in the ith Hamiltonian
           minus the energy of the jth simulation in the jth Hamiltonian */
        snew(flambda,re->nrepl);
        for (i=0;i<re->nrepl;i++)
        {
            snew(flambda[i],re->nrepl);
            flambda[i][re->repl] = (enerd->enerpart_lambda[(int)re->q[ereLAMBDA][i]+1]-enerd->enerpart_lambda[0]);
        }
    }

    /* now actually do the communication */
    if (bVol)
    {
        gmx_sum_sim(re->nrepl,Vol,ms);
    }
    if (bEpot)
    {
        gmx_sum_sim(re->nrepl,Epot,ms);
    }
    if (bFLambda)
    {
        for (i=0;i<re->nrepl;i++)
        {
            gmx_sum_sim(re->nrepl,flambda[i],ms);
        }
    }
    snew(bEx,re->nrepl);
    snew(prob,re->nrepl);

    /* make a duplicate set of indices for shuffling */
    for(i=0;i<re->nrepl;i++)
    {
        pind[i] = re->ind[i];
    }

    if (bMultiEx)
    {
        /* multiple random switch exchange */
        for (i=0;i<re->nex;i++)
        {
            /* randomly select a pair  */
            /* find out which state it is from, and what label that state currently has */
            i0 = (int)(re->nrepl*rando(&(re->seed)));
            i1 = (int)(re->nrepl*rando(&(re->seed)));
            if (i0==i1)
            {
                i--;
                continue;  /* got the same pair, back up and do it again */
            }

            a = re->ind[i0];
            b = re->ind[i1];
            ap = pind[i0];
            bp = pind[i1];

            bPrint = FALSE; /* too noisy */
            delta = calc_delta(fplog,bPrint,re,Epot,flambda,Vol,beta,a,b,ap,bp); /* calculate the energy difference */

            /* we actually only use the first space, since there are actually many switches between pairs. */

            if (delta <= 0)
            {
                /* accepted */
                prob[0] = 1;
                bEx[0] = TRUE;
            }
            else
            {
                if (delta > PROBABILITYCUTOFF)
                {
                    prob[0] = 0;
                }
                else
                {
                    prob[0] = exp(-delta);
                }
                /* roll a number to determine if accepted */
                bEx[0] = (rando(&(re->seed)) < prob[0]);
            }
            re->prob_sum[0] += prob[0];

            if (bEx[0])
            {
                /* swap the states */
                tmp = pind[i0];
                pind[i0] = pind[i1];
                pind[i1] = tmp;
            }
        }
        re->nattempt[0]++;  /* keep track of total permutation trials here */
        print_allswitchind(fplog,re->nrepl,re->ind,pind,re->allswaps);
    }
    else
    {
        /* standard nearest neighbor replica exchange */
        m = (step / re->nst) % 2;
        for(i=1; i<re->nrepl; i++)
        {
            a = re->ind[i-1];
            b = re->ind[i];
            
            bPrint = (re->repl==a || re->repl==b);
            if (i % 2 == m)
            {
                delta = calc_delta(fplog,bPrint,re,Epot,flambda,Vol,beta,a,b,a,b);
                if (delta <= 0) {
                    /* accepted */
                    prob[i] = 1;
                    bEx[i] = TRUE;
                }
                else
                {
                    if (delta > PROBABILITYCUTOFF)
                    {
                        prob[i] = 0;
                    }
                    else
                    {
                        prob[i] = exp(-delta);
                    }
                    /* roll a number to determine if accepted */
                    bEx[i] = (rando(&(re->seed)) < prob[i]);
                }
                re->prob_sum[i] += prob[i];

                if (bEx[i])
                {
                    /* swap these two */
                    tmp = pind[i-1];
                    pind[i-1] = pind[i];
                    pind[i] = tmp;
                }
            }
            else
            {
                prob[i] = -1;
                bEx[i] = FALSE;
            }
        }
        /* print some statistics */
        print_ind(fplog,"ex",re->nrepl,re->ind,bEx);
        print_prob(fplog,"pr",re->nrepl,prob);
        fprintf(fplog,"\n");
        re->nattempt[m]++;
    }

    /* record which moves were made and accepted */
    for (i=0;i<re->nrepl;i++)
    {
        re->nmoves[re->ind[i]][pind[i]] +=1;
        re->nmoves[pind[i]][re->ind[i]] +=1;
    }
    /* free up data */
    sfree(bEx);
    sfree(prob);
    sfree(beta);
    if (re->bNPT)
    {
        sfree(Vol);
    }
    if ((re->type == ereTEMP || re->type == ereTL))
    {
        sfree(Epot);
    }
    if ((re->type == ereLAMBDA || re->type == ereTL))
    {
        for (i=0;i<re->nrepl;i++)
        {
            sfree(flambda[i]);
        }
        sfree(flambda);
    }
}

static void write_debug_x(t_state *state)
{
    int i;

    if (debug)
    {
        for(i=0; i<state->natoms; i+=10)
        {
            fprintf(debug,"dx %5d %10.5f %10.5f %10.5f\n",i,state->x[i][XX],state->x[i][YY],state->x[i][ZZ]);
        }
    }
}

static void cyclic_decomposition(FILE *fplog, int *pind, int **cyclic, int n, int *nswap)
{

    int i,j,c,p;
    int *incycle;
    int maxlen = 1;
    snew(incycle,n);

    /* compute cyclic decompositions */
    for (i=0;i<n;i++)
    {
        snew(cyclic[i],n);
        for (j=0;j<n;j++)
        {
            cyclic[i][j] = -1;
        }
    }

    for (i=0;i<n;i++)  /* one cycle for each replica */
    {
        if (incycle[i])
        {
            cyclic[i][0] = -1;
            continue;
        }
        cyclic[i][0] = i;
        incycle[i] = TRUE;
        c = 1;
        p = i;
        for (j=0;j<n;j++)  /* potentially all cycles are part, but we will break first */
        {
            p = pind[p]; /* start permuting */
            if (p==i)
            {
                cyclic[i][c] = -1;
                if (c > maxlen)
                {
                    maxlen = c;
                }
                break; /* we've reached the original element, the cycle is complete, and we marked the end. */
            }
            else
            {
                cyclic[i][c] = p;  /* each permutation gives a new member of the cycle */
                incycle[p] = TRUE;
                c++;
            }
        }
    }
    *nswap = maxlen - 1;

    if (debug)
    {
        for (i=0;i<n;i++)
        {
            fprintf(fplog,"Cycle %d:",i);
            for (j=0;j<n;j++)
            {
                if (cyclic[i][j] < 0)
                {
                    break;
                }
                fprintf(fplog,"%2d",cyclic[i][j]);
            }
            fprintf(fplog,"\n");
        }
        fflush(fplog);
    }
}

static void compute_exchange_order(FILE *fplog, int **cyclic,int **order, int n, int maxswap)
{
    int i,j;

    for (i=0;i<n;i++)
    {
        snew(order[i],maxswap);
        for (j=0;j<maxswap;j++)
        {
            order[i][j] = -1;
        }
    }
    for (j=0;j<maxswap;j++)
    {
        for (i=0;i<n;i++)
        {
            if (cyclic[i][j+1] >= 0)
            {
                order[cyclic[i][j+1]][j] = cyclic[i][j];
                order[cyclic[i][j]][j] = cyclic[i][j+1];
            }
        }
        for (i=0;i<n;i++)
        {
            if (order[i][j] < 0)
            {
                order[i][j] = i; /* if it's not exchanging, it should stay this round*/
            }
        }
    }
    if (debug)
    {
        fprintf(fplog,"Replica Exchange Order\n");
        for (i=0;i<n;i++)
        {
            fprintf(fplog,"Replica %d:",i);
            for (j=0;j<maxswap;j++)
            {
                if (order[i][j] < 0) break;
                fprintf(fplog,"%2d",order[i][j]);
            }
            fprintf(fplog,"\n");
        }
        fflush(fplog);
    }
}

gmx_bool replica_exchange(FILE *fplog,const t_commrec *cr,struct gmx_repl_ex *re,
<<<<<<< HEAD
                          t_state *state,gmx_enerdata_t *enerd,
                          t_state *state_local,int step,real time)
=======
                          t_state *state,real *ener,
                          t_state *state_local,
                          gmx_large_int_t step,real time)
>>>>>>> 4280bcc3
{
    gmx_multisim_t *ms;
    int exchange=-1,shift;
    int i,j,maxswap=0;
    int *exchanges=NULL;
    int **cyclic=NULL;
    int **order=NULL;
    gmx_bool bExchanged=FALSE;

    ms = cr->ms;
    if (MASTER(cr))
    {
        snew(exchanges,re->nrepl);
        get_replica_exchange(fplog,ms,re,enerd,det(state->box),step,time,exchanges);
        bExchanged = (exchanges[re->repl] != re->nrepl);  /* only mark as exchanged if it has a shuffled index */
        snew(cyclic,re->nrepl);
        snew(order,re->nrepl);

        /* identify the cyclic decomposition of the permutation (very easy if neighbor replica exchange) */
        cyclic_decomposition(fplog,exchanges,cyclic,re->nrepl,&maxswap); 

        /* now translate the decompsition into a replica exchange order at each step */
        compute_exchange_order(fplog,cyclic,order,re->nrepl,maxswap);

        sfree(cyclic); /* don't need this anymore */
    }
    if (PAR(cr))
    {
#ifdef GMX_MPI
        MPI_Bcast(&bExchanged,sizeof(gmx_bool),MPI_BYTE,MASTERRANK(cr),
                  cr->mpi_comm_mygroup);
#endif
    }
    if (bExchanged)
    {
        /* Exchange the states */

        if (PAR(cr))
        {
            /* Collect the global state on the master node */
            if (DOMAINDECOMP(cr))
            {
                dd_collect_state(cr->dd,state_local,state);
            }
            else
            {
                pd_collect_state(cr,state);
            }
        }
        
        if (MASTER(cr))
        {
            for (i=0;i<maxswap;i++) /* there will be only one swap cycle with standard replica exchange */
            {
                exchange = order[ms->sim][i];

                if (exchange != ms->sim)
                {
                    /* Exchange the global states between the master nodes */
                    if (debug)
                    {
                        fprintf(debug,"Exchanging %d with %d\n",ms->sim,exchange);
                    }
                    exchange_state(ms,exchange,state);
                }
            }
            if (re->type == ereTEMP || re->type == ereTL)
            {
                scale_velocities(state,sqrt(re->q[ereTEMP][ms->sim]/re->q[ereTEMP][exchanges[ms->sim]]));
            }
            sfree(order);
        }

        /* With domain decomposition the global state is distributed later */
        if (!DOMAINDECOMP(cr))
        {
            /* Copy the global state to the local state data structure */
            copy_state_nonatomdata(state,state_local);
            
            if (PAR(cr))
            {
                bcast_state(cr,state,FALSE);
            }
        }
    }
    return bExchanged;
}

void print_replica_exchange_statistics(FILE *fplog,struct gmx_repl_ex *re)
{
    real *prob;
    int  i;

    fprintf(fplog,"\nReplica exchange statistics\n");

    if (re->nex == 0)
    {
        fprintf(fplog,"Repl  %d attempts, %d odd, %d even\n",
                re->nattempt[0]+re->nattempt[1],re->nattempt[1],re->nattempt[0]);

        snew(prob,re->nrepl);
        for(i=1; i<re->nrepl; i++)
        {
            if (re->nattempt[i%2] == 0)
            {
                prob[i] = 0;
            }
            else
            {
                prob[i] =  re->prob_sum[i]/re->nattempt[i%2];
            }
        }
        print_ind(fplog,"",re->nrepl,re->ind,NULL);
        print_prob(fplog,"",re->nrepl,prob);

        fprintf(fplog,"Repl  number of exchanges:\n");
        print_ind(fplog,"",re->nrepl,re->ind,NULL);
        print_count(fplog,"",re->nrepl,re->nexchange);

        fprintf(fplog,"Repl  average number of exchanges:\n");
        for(i=1; i<re->nrepl; i++) 
        {
            if (re->nattempt[i%2] == 0)
            {
                prob[i] = 0;
            }
            else
            {
                prob[i] =  ((real)re->nexchange[i])/re->nattempt[i%2];
            }
        }
        print_ind(fplog,"",re->nrepl,re->ind,NULL);
        print_prob(fplog,"",re->nrepl,prob);
        sfree(prob);
        fprintf(fplog,"\n");
    }
    /* print the transition matrix */
    print_matrix(fplog,"",re->nrepl,re->nmoves,re->nattempt);
}<|MERGE_RESOLUTION|>--- conflicted
+++ resolved
@@ -177,12 +177,7 @@
 
     if (bTemp)
     {
-<<<<<<< HEAD
-        please_cite(fplog,"Hukushima96a");
-=======
-    case ereTEMP:
         please_cite(fplog,"Sugita1999a");
->>>>>>> 4280bcc3
         if (ir->epc != epcNO)
         {
             re->bNPT = TRUE;
@@ -722,7 +717,6 @@
     fprintf(fplog,"\n");
 }
 
-<<<<<<< HEAD
 static real calc_delta(FILE *fplog, gmx_bool bPrint, struct gmx_repl_ex *re, real *Epot, real **df, real* Vol, real *beta, int a, int b, int ap, int bp) {
 
     real ediff,dpV,delta=0;
@@ -730,20 +724,6 @@
     /* Two cases; we are permuted and not.  In all cases, setting ap = a and bp = b will reduce
        to the non permuted case */
 
-=======
-static int get_replica_exchange(FILE *fplog,const gmx_multisim_t *ms,
-                                struct gmx_repl_ex *re,real *ener,real vol,
-                                gmx_large_int_t step,real time)
-{
-    int  m,i,a,b;
-    real *Epot=NULL,*Vol=NULL,*dvdl=NULL,*prob;
-    real ediff=0,delta=0,dpV=0,betaA=0,betaB=0;
-    gmx_bool *bEx,bPrint;
-    int  exchange;
-
-    fprintf(fplog,"Replica exchange at step " gmx_large_int_pfmt " time %g\n",step,time);
-  
->>>>>>> 4280bcc3
     switch (re->type)
     {
     case ereTEMP:
@@ -820,7 +800,7 @@
 
 static void get_replica_exchange(FILE *fplog,const gmx_multisim_t *ms,
                                  struct gmx_repl_ex *re,gmx_enerdata_t *enerd,real vol,
-                                 int step,real time,int *pind)
+                                 gmx_large_int_t step,real time,int *pind)
 {
     int  m,i,a,b,ap,bp,i0,i1,tmp;
     real *Epot=NULL,*Vol=NULL,**flambda=NULL,*beta=NULL,*prob;
@@ -831,7 +811,7 @@
     gmx_bool bVol=FALSE;
 
     bMultiEx = (re->nex > 1);  /* multiple exchanges at each state */
-    fprintf(fplog,"Replica exchange at step %d time %g\n",step,time);
+    fprintf(fplog,"Replica exchange at step " gmx_large_int_pfmt " time %g\n",step,time);
 
     snew(beta,re->nrepl);
     if (re->bNPT)
@@ -1168,14 +1148,8 @@
 }
 
 gmx_bool replica_exchange(FILE *fplog,const t_commrec *cr,struct gmx_repl_ex *re,
-<<<<<<< HEAD
                           t_state *state,gmx_enerdata_t *enerd,
-                          t_state *state_local,int step,real time)
-=======
-                          t_state *state,real *ener,
-                          t_state *state_local,
-                          gmx_large_int_t step,real time)
->>>>>>> 4280bcc3
+                          t_state *state_local,gmx_large_int_t step,real time)
 {
     gmx_multisim_t *ms;
     int exchange=-1,shift;
