--- conflicted
+++ resolved
@@ -155,18 +155,10 @@
     name='gmxapi',
 
     # TODO: single-source version information (currently repeated in gmxapi/version.py)
-<<<<<<< HEAD
     version='0.2.0a2',
-    python_requires='>=3.5, <3.9',
-    setup_requires=['cmake>=3.12',
-                    'setuptools>=28',
-                    'scikit-build>=0.7'],
-=======
-    version='0.2.0b1',
     python_requires='>=3.6, <3.9',
     install_requires=['networkx>=2.0',
                       'numpy>=1'],
->>>>>>> 525e1730
 
     packages=['gmxapi', 'gmxapi.simulation'],
 
