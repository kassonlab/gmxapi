#
# This file is part of the GROMACS molecular simulation package.
#
# Copyright (c) 2019,2020, by the GROMACS development team, led by
# Mark Abraham, David van der Spoel, Berk Hess, and Erik Lindahl,
# and including many others, as listed in the AUTHORS file in the
# top-level source directory and at http://www.gromacs.org.
#
# GROMACS is free software; you can redistribute it and/or
# modify it under the terms of the GNU Lesser General Public License
# as published by the Free Software Foundation; either version 2.1
# of the License, or (at your option) any later version.
#
# GROMACS is distributed in the hope that it will be useful,
# but WITHOUT ANY WARRANTY; without even the implied warranty of
# MERCHANTABILITY or FITNESS FOR A PARTICULAR PURPOSE.  See the GNU
# Lesser General Public License for more details.
#
# You should have received a copy of the GNU Lesser General Public
# License along with GROMACS; if not, see
# http://www.gnu.org/licenses, or write to the Free Software Foundation,
# Inc., 51 Franklin Street, Fifth Floor, Boston, MA  02110-1301  USA.
#
# If you want to redistribute modifications to GROMACS, please
# consider that scientific software is very special. Version
# control is crucial - bugs must be traceable. We will be happy to
# consider code for inclusion in the official distribution, but
# derived work must not be called official GROMACS. Details are found
# in the README & COPYING files - if they are missing, get the
# official version at http://www.gromacs.org.
#
# To help us fund GROMACS development, we humbly ask that you cite
# the research papers on the package. Check out http://www.gromacs.org.

"""
gmxapi version and release information.

The ``gmxapi.__version__`` attribute contains a :pep:`version string <440>`.
The more general way to access the package version is with the
:py:mod:`pkg_resources <https://setuptools.readthedocs.io/en/latest/pkg_resources.html>` module::

    pkg_resources.get_distribution('gmxapi').version

`gmxapi.version` module functions `api_is_at_least()` and `has_feature()`
support additional convenience and introspection.

.. versionchanged:: 0.2

    This module no longer provides public data attributes.
    Instead, use the module functions or
    :py:mod:`packaging.version <https://packaging.pypa.io/en/latest/version/>`.

.. seealso::

    Consider https://packaging.pypa.io/en/latest/version/ for programmatic
    handling of the version string. For example::

        from packaging.version import parse
        gmxapi_version = pkg_resources.get_distribution('gmxapi').version
        if parse(gmxapi_version).is_prerelease:
            print('The early bird gets the worm.')

.. todo:: Use pkg_resources.get_distribution('gmxapi').version and
          "development installations" instead of relying on or publicizing
          a __version__ attribute.
"""
import warnings

from .exceptions import FeatureNotAvailableError

<<<<<<< HEAD
major = 0
minor = 0
patch = 8
=======
# TODO: Version management policy and procedures.
_major = 0
_minor = 2
_micro = 0
_suffix = 'b1'
>>>>>>> eb188525

# Reference https://www.python.org/dev/peps/pep-0440/
# and https://packaging.pypa.io/en/latest/version/
__version__ = '{major}.{minor}.{micro}{suffix}'.format(major=_major,
                                                       minor=_minor,
                                                       micro=_micro,
                                                       suffix=_suffix)

# Features added since the initial gmxapi prototype, targeted for version 0.1.
_named_features_0_0 = ['fr1', 'fr3', 'fr7', 'fr15']
# Features named since the finalization of the 0.1 specification with GROMACS 2020.
_named_features_0_1 = []
# Named features describe functionality or behavior introduced since the last
# major release, and should be described in gmxapi documentation or issue
# tracking system. Note that, as features become part of the specification,
# conditionals depending on them should be phased out of the package source. At
# major releases, the named feature list should be reset to empty. Optionally,
# we could raise a DeprecationWarning for calls to has_feature() for features
# that have become part of the specification, at least for a few minor release or
# a few years, to avoid introducing errors to client code.
#
# Bugs and bug fixes may be indicated with names consisting of tracked issue URLs.
#
# Features consisting of 'fr' and a numeric suffix are the functional requirements
# described in roadmap.rst, as described at https://redmine.gromacs.org/issues/2893
#
# fr1: wrap importable Python code.
# fr2: output proxy establishes execution dependency (superseded by fr3)
# fr3: output proxy can be used as input
# fr4: dimensionality and typing of named data causes generation of correct work topologies
# fr5: explicit many-to-one or many-to-many data flow
# fr7: Python bindings for launching simulations
# fr8: gmx.mdrun understands ensemble work
# fr9: MD plugins
# fr10: fused operations for use in looping constructs
# fr11: Python access to TPR file contents
# fr12: Simulation checkpoint handling
# fr13: ``run`` module function simplifies user experience
# fr14: Easy access to GROMACS run time parameters
# fr15: Simulation input modification
# fr16: Create simulation input from simulation output
# fr17: Prepare simulation input from multiple sources
# fr18: GROMACS CLI tools receive improved Python-level support over generic commandline_operations
# fr19: GROMACS CLI tools receive improved C++-level support over generic commandline_operations
# fr20: Python bindings use C++ API for expressing user interface
# fr21 User insulated from filesystem paths
# fr22 MPI-based ensemble management from Python
# fr23 Ensemble simulations can themselves use MPI


def api_is_at_least(major_version, minor_version=0, patch_version=0):
    """Allow client to check whether installed module supports the requested API level.

    Arguments:
        major_version (int): gmxapi major version number.
        minor_version (int): optional gmxapi minor version number (default: 0).
        patch_version (int): optional gmxapi patch level number (default: 0).

    Returns:
        True if installed gmx package is greater than or equal to the input level

    Note that if gmxapi.version.release is False, the package is not guaranteed to correctly or
    fully support the reported API level.
    """
    if not isinstance(major_version, int) or not isinstance(minor_version, int) or not isinstance(patch_version, int):
        raise TypeError('Version levels must be provided as integers.')
    if _major > major_version:
        return True
    elif _major == major_version and _minor >= minor_version:
        return True
    elif _major == major_version and _minor == minor_version and _micro >= patch_version:
        return True
    else:
        return False


def has_feature(name='', enable_exception=False) -> bool:
    """Query whether a named feature is available in the installed package.

    Between updates to the API specification, new features or experimental aspects
    may be introduced into the package and need to be detectable. This function
    is intended to facilitate code testing and resolving differences between
    development branches. Users should refer to the documentation for the package
    modules and API level.

    The primary use case is, in conjunction with `api_is_at_least()`, to allow
    client code to robustly identify expected behavior and API support through
    conditional execution and branching. Note that behavior is strongly
    specified by the API major version number. Features that have become part of
    the specification and bug-fixes referring to previous major versions should
    not be checked with *has_feature()*. Using *has_feature()* with old feature
    names will produce a DeprecationWarning for at least one major version, and
    client code should be updated to avoid logic errors in future versions.

    For convenience, setting ``enable_exception = True`` causes the function to
    instead raise a gmxapi.exceptions.FeatureNotAvailableError for unrecognized feature names.
    This allows extension code to cleanly produce a gmxapi exception instead of
    first performing a boolean check. Also, some code may be unexecutable for
    more than one reason, and sometimes it is cleaner to catch all
    `gmxapi.exceptions.Error` exceptions for a code block, rather than to
    construct complex conditionals.

    Returns:
        True if named feature is recognized by the installed package, else False.

    Raises:
        gmxapi.exceptions.FeatureNotAvailableError: If ``enable_exception == True`` and feature is not found.

    """
    # First, issue a warning if the feature name is subject to removal because
    # of the history of the API specification.
    if api_is_at_least(0, 2):
        # For sufficiently advanced API versions, we want to warn that old
        # feature checks lose meaning and should no longer be checked.
        # We provide a suggestion with the API version that absorbed their
        # specification.
        if name in _named_features_0_0:
            warnings.warn(
                'Old feature name. Use `api_is_at_least(0, 1)` instead of `has_feature({})`.'.format(name),
                category=DeprecationWarning
            )

    # Check whether the feature is listed in the API specification amendments.
    if name in _named_features_0_0 + _named_features_0_1:
        return True
    else:
        if enable_exception:
            raise FeatureNotAvailableError('Feature {} not available.'.format(str(name)))
        return False<|MERGE_RESOLUTION|>--- conflicted
+++ resolved
@@ -68,17 +68,11 @@
 
 from .exceptions import FeatureNotAvailableError
 
-<<<<<<< HEAD
-major = 0
-minor = 0
-patch = 8
-=======
 # TODO: Version management policy and procedures.
 _major = 0
 _minor = 2
 _micro = 0
-_suffix = 'b1'
->>>>>>> eb188525
+_suffix = 'a1'
 
 # Reference https://www.python.org/dev/peps/pep-0440/
 # and https://packaging.pypa.io/en/latest/version/
