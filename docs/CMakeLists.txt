--- conflicted
+++ resolved
@@ -364,7 +364,6 @@
         how-to/visualize.rst
         install-guide/index.rst
         release-notes/index.rst
-<<<<<<< HEAD
         release-notes/2022/2022.1.rst
         release-notes/2022/2022.2.rst
         release-notes/2022/2022.3.rst
@@ -380,9 +379,7 @@
         release-notes/2022/major/portability.rst
         release-notes/2022/major/miscellaneous.rst
         release-notes/2022/major/api.rst
-=======
         release-notes/2021/2021.7.rst
->>>>>>> 54bfe6ff
         release-notes/2021/2021.6.rst
         release-notes/2021/2021.5.rst
         release-notes/2021/2021.4.rst
