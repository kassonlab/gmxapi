/*
 * 
 *                This source code is part of
 * 
 *                 G   R   O   M   A   C   S
 * 
 *          GROningen MAchine for Chemical Simulations
 * 
 *                        VERSION 3.2.0
 * Written by David van der Spoel, Erik Lindahl, Berk Hess, and others.
 * Copyright (c) 1991-2000, University of Groningen, The Netherlands.
 * Copyright (c) 2001-2004, The GROMACS development team,
 * check out http://www.gromacs.org for more information.

 * This program is free software; you can redistribute it and/or
 * modify it under the terms of the GNU General Public License
 * as published by the Free Software Foundation; either version 2
 * of the License, or (at your option) any later version.
 * 
 * If you want to redistribute modifications, please consider that
 * scientific software is very special. Version control is crucial -
 * bugs must be traceable. We will be happy to consider code for
 * inclusion in the official distribution, but derived work must not
 * be called official GROMACS. Details are found in the README & COPYING
 * files - if they are missing, get the official version at www.gromacs.org.
 * 
 * To help us fund GROMACS development, we humbly ask that you cite
 * the papers on the package - you can find them in the top README file.
 * 
 * For more info, check our website at http://www.gromacs.org
 * 
 * And Hey:
 * Gromacs Runs On Most of All Computer Systems
 */

#ifndef _gstat_h
#define _gstat_h

#include "typedefs.h"
#include "statutil.h"
#include "mshift.h"
#include "rmpbc.h"

#ifdef __cplusplus
extern "C" {
#endif

/***********************************************
 *
 *     A U T O C O R R E L A T I O N
 *
 ***********************************************/

real LegendreP(real x,unsigned long m);

#define eacNormal (1<<0)
#define eacCos    (1<<1)
#define eacVector (1<<2)
#define eacRcross (1<<3  | eacVector)
#define eacP0     (1<<4  | eacVector)
#define eacP1     (1<<5  | eacVector)
#define eacP2     (1<<6  | eacVector)
#define eacP3     (1<<7  | eacVector)
#define eacP4     (1<<8  | eacVector)
#define eacIden   (1<<9)

enum {
  effnNONE, effnEXP1, effnEXP2, effnEXP3,   effnVAC, 
  effnEXP5, effnEXP7, effnEXP9, effnERF, effnERREST, effnNR
};

/* must correspond with 'leg' g_chi.c:727 */
enum { edPhi=0, edPsi, edOmega, edChi1, edChi2, edChi3, edChi4, edChi5, edChi6, edMax };

enum { edPrintST=0,edPrintRO } ; 

#define NHISTO 360
#define NONCHI 3
#define MAXCHI edMax-NONCHI
#define NROT 4  /* number of rotamers: 1=g(-), 2=t, 3=g(+), 0=other */ 

typedef struct {
  int minO,minC,H,N,C,O,Cn[MAXCHI+3];
} t_dihatms; /* Cn[0]=N, Cn[1]=Ca, Cn[2]=Cb etc. */

typedef struct {
  char name[12];
  int  resnr;
  int  index;       /* Index for amino acids (histograms) */
  int  j0[edMax];   /* Index in dih array (phi angle is first...) */
  t_dihatms  atm;
  int  b[edMax];
  int  ntr[edMax];
  real S2[edMax];
  real rot_occ[edMax][NROT];

} t_dlist;

extern const int  nfp_ffn[effnNR];

extern const char *s_ffn[effnNR+2];

extern const char *longs_ffn[effnNR];

int sffn2effn(const char **sffn);
/* Returns the ffn enum corresponding to the selected enum option in sffn */

t_pargs *add_acf_pargs(int *npargs,t_pargs *pa);
/* Add options for autocorr to the current set of options.
 * *npargs must be initialised to the number of elements in pa,
 * it will be incremented appropriately.
 */

void cross_corr(int n,real f[],real g[],real corr[]);
/* Simple minded cross correlation algorithm */
  
real fit_acf(int ncorr,int fitfn,const output_env_t oenv,gmx_bool bVerbose,
		    real tbeginfit,real tendfit,real dt,real c1[],real *fit);
  /* Fit an ACF to a given function */
  
void do_autocorr(const char *fn,const output_env_t oenv,
                        const char *title,
			int nframes,int nitem,real **c1,
			real dt,unsigned long mode,gmx_bool bAver);
/* Calls low_do_autocorr (see below). After calling add_acf_pargs */

void low_do_autocorr(const char *fn,const output_env_t oenv,
                            const char *title, int  nframes,int nitem,
                            int nout,real **c1, real dt,unsigned long mode,
                            int nrestart, gmx_bool bAver,gmx_bool bNormalize,
			    gmx_bool bVerbose,real tbeginfit,real tendfit,
			    int nfitparm,int nskip);
/* 
 * do_autocorr calculates autocorrelation functions for many things.
 * It takes a 2 d array containing nitem arrays of length nframes
 * for each item the ACF is calculated.
 *
 * A number of "modes" exist for computation of the ACF
 *
 * if (mode == eacNormal) {
 *   C(t) = < X (tau) * X (tau+t) >
 * }
 * else if (mode == eacCos) {
 *   C(t) = < cos (X(tau) - X(tau+t)) >
 * }
 * else if (mode == eacIden) { **not fully supported yet**
 *   C(t) = < (X(tau) == X(tau+t)) >
 * }
 * else if (mode == eacVector) {
 *   C(t) = < X(tau) * X(tau+t)
 * }
 * else if (mode == eacP1) {
 *   C(t) = < cos (X(tau) * X(tau+t) >
 * }
 * else if (mode == eacP2) {
 *   C(t) = 1/2 * < 3 cos (X(tau) * X(tau+t) - 1 >
 * }
 * else if (mode == eacRcross) {
 *   C(t) = < ( X(tau) * X(tau+t) )^2 >
 * }
 *
 * For modes eacVector, eacP1, eacP2 and eacRcross the input should be 
 * 3 x nframes long, where each triplet is taken as a 3D vector
 *
 * For mode eacCos inputdata must be in radians, not degrees!
 *
 * Other parameters are:
 *
 * fn is output filename (.xvg) where the correlation function(s) are printed
 * title is the title in the output file
 * nframes is the number of frames in the time series
 * nitem is the number of items
 * c1 		is an array of dimension [ 0 .. nitem-1 ] [ 0 .. nframes-1 ]
 *    		on output, this array is filled with the correlation function
 *    		to reduce storage
 * nrestart     is the number of steps between restarts for direct ACFs 
 *              (i.e. without FFT) When set to 1 all points are used as
 *              time origin for averaging
 * dt 		is the time between frames
 * bAver 	If set, all ndih C(t) functions are averaged into a single 
 *       	C(t)
 * (bFour      	If set, will use fast fourier transform (FFT) for evaluating
 *            	the ACF: removed option, now on the command line only)
 * bNormalize 	If set, all ACFs will be normalized to start at 0
 * nskip        Determines whether steps a re skipped in the output 
 */
 
typedef struct {
  const char *name; /* Description of the J coupling constant */
  real A,B,C;   /* Karplus coefficients */
  real offset;  /* Offset for dihedral angle in histogram (e.g. -M_PI/3) */
  real Jc;      /* Resulting Jcoupling */
  real Jcsig;   /* Standard deviation in Jc */
} t_karplus;

void calc_distribution_props(int nh,int histo[],
				    real start,int  nkkk, t_karplus kkk[],
				    real *S2);
/* This routine takes a dihedral distribution and calculates
 * coupling constants and dihedral order parameters of it.
 *
 * nh      is the number of points
 * histo   is the array of datapoints which is assumed to span
 *         2 M_PI radians
 * start   is the starting angle of the histogram, this can be either 0
 *         or -M_PI 
 * nkkk    is the number of karplus sets (multiple coupling constants may be
 *         derived from a single angle)
 * kkk     are the constants for calculating J coupling constants using a
 *         Karplus equation according to
 *
 *                  2
 *         J = A cos theta + B cos theta + C
 *
 *         where theta is phi - offset (phi is the angle in the histogram)
 * offset  is subtracted from phi before substitution in the Karplus
 *         equation
 * S2      is the resulting dihedral order parameter
 *
 */
 
 
/***********************************************
 *
 *     F I T   R O U T I N E S
 *
 ***********************************************/
void do_expfit(int ndata,real c1[],real dt,
		      real begintimefit,real endtimefit);

void expfit(int n, real x[], real y[], real Dy[], 
		   real *a, real *sa, 
		   real *b, real *sb);
/* This procedure fits y=exp(a+bx) for n (x,y) pairs to determine a and b.
 * The uncertainties in the y values must be in the vector Dy.
 * The standard deviations of a and b, sa and sb, are also calculated.
 *
 * Routine from Computers in physics, 7(3) (1993), p. 280-285.
 */

void ana_dih_trans(const char *fn_trans,const char *fn_histo,
			  real **dih,int nframes,int nangles,
			  const char *grpname,real *time,gmx_bool bRb,
                          const output_env_t oenv);
/*
 * Analyse dihedral transitions, by counting transitions per dihedral
 * and per frame. The total number of transitions is printed to
 * stderr, as well as the average time between transitions.
 *
 * is wrapper to low_ana_dih_trans, which also passes in and out the 
     number of transitions per dihedral per residue. that uses struc dlist 
     which is not external, so pp2shift.h must be included. 

 * Dihedrals are supposed to be in either of three minima,
 * (trans, gauche+, gauche-)
 * 
 * fn_trans  output file name for #transitions per timeframe
 * fn_histo  output file name for transition time histogram
 * dih       the actual dihedral angles
 * nframes   number of times frames
 * nangles   number of angles
 * grpname   a string for the header of plots
 * time      array (size nframes) of times of trajectory frames
 * bRb       determines whether the polymer convention is used
 *           (trans = 0)
 */

void low_ana_dih_trans(gmx_bool bTrans, const char *fn_trans,
			      gmx_bool bHisto, const char *fn_histo, int maxchi, 
			      real **dih, int nlist, t_dlist dlist[], 
                              int nframes, int nangles, const char *grpname, 
<<<<<<< HEAD
		               int multiplicity[], real t0, real dt, gmx_bool bRb, 
=======
                              int xity[], real *time, gmx_bool bRb,
>>>>>>> 8493d963
                              real core_frac, const output_env_t oenv); 
  /* as above but passes dlist so can copy occupancies into it, and multiplicity[] 
   *  (1..nangles, corresp to dih[this][], so can have non-3 multiplicity of
   * rotamers. Also production of xvg output files is conditional 
   * and the fractional width of each rotamer can be set ie for a 3 fold 
   * dihedral with core_frac = 0.5 only the central 60 degrees is assigned
   * to each rotamer, the rest goes to rotamer zero */ 



void read_ang_dih(const char *trj_fn,
			 gmx_bool bAngles,gmx_bool bSaveAll,gmx_bool bRb,gmx_bool bPBC,
			 int maxangstat,int angstat[],
			 int *nframes,real **time,
			 int isize,atom_id index[],
			 real **trans_frac,
			 real **aver_angle,
			 real *dih[],
                         const output_env_t oenv);
/* 
 * Read a trajectory and calculate angles and dihedrals.
 *
 * trj_fn      file name of trajectory
 * tpb_fn      file name of tpb file
 * bAngles     do we have to read angles or dihedrals
 * bSaveAll    do we have to store all in the dih array
 * bRb         do we have Ryckaert-Bellemans dihedrals (trans = 0)
 * bPBC        compute angles module 2 Pi
 * maxangstat  number of entries in distribution array
 * angstat     angle distribution
 * *nframes    number of frames read
 * time        simulation time at each time frame
 * isize       number of entries in the index, when angles 3*number of angles
 *             else 4*number of angles
 * index       atom numbers that define the angles or dihedrals
 *             (i,j,k) resp (i,j,k,l)
 * trans_frac  number of dihedrals in trans
 * aver_angle  average angle at each time frame
 * dih         all angles at each time frame
 */
 
void make_histo(FILE *log,
		       int ndata,real data[],int npoints,int histo[],
		       real minx,real maxx);
/* 
 * Make a histogram from data. The min and max of the data array can
 * be determined (if minx == 0 and maxx == 0)
 * and the index in the histogram is computed from
 * ind = npoints/(max(data) - min(data))
 *
 * log       write error output to this file
 * ndata     number of points in data
 * data      data points
 * npoints   number of points in histogram
 * histo     histogram array. This is NOT set to zero, to allow you
 *           to add multiple histograms
 * minx      start of the histogram
 * maxx      end of the histogram
 *           if both are 0, these values are computed by the routine itself
 */

void normalize_histo(int npoints,int histo[],real dx,real normhisto[]);
/* 
 * Normalize a histogram so that the integral over the histo is 1 
 *
 * npoints    number of points in the histo array
 * histo      input histogram
 * dx         distance between points on the X-axis
 * normhisto  normalized output histogram
 */

real fit_function(int eFitFn,real *parm,real x);
/* Returns the value of fit function eFitFn at x */

/* Use Levenberg-Marquardt method to fit to a nfitparm parameter exponential */
/* or to a transverse current autocorrelation function */
/* Or: "There is no KILL like OVERKILL", Dr. Ir. D. van der Spoel */
real do_lmfit(int ndata,real c1[],real sig[],real dt,real *x,
		     real begintimefit,real endtimefit,const output_env_t oenv,
                     gmx_bool bVerbose, int eFitFn,real fitparms[],int fix);
/* Returns integral.
 * If x == NULL, the timestep dt will be used to create a time axis.
 * fix fixes fit parameter i at it's starting value, when the i'th bit
 * of fix is set. 
 */

real evaluate_integral(int n,real x[],real y[],real dy[],
			      real aver_start,real *stddev);
/* Integrate data in y, and, if given, use dy as weighting 
 * aver_start should be set to a value where the function has 
 * converged to 0.
 */

real print_and_integrate(FILE *fp,int n,real dt,
				real c[],real *fit,int nskip);
/* Integrate the data in c[] from 0 to n using trapezium rule.
 * If fp != NULL output is written to it
 * nskip determines whether all elements are written to the output file
 * (written when i % nskip == 0)
 * If fit != NULL the fit is also written.
 */
 
int get_acfnout(void);
/* Return the output length for the correlation function 
 * Works only AFTER do_auto_corr has been called!
 */

int get_acffitfn(void);
/* Return the fit function type.
 * Works only AFTER do_auto_corr has been called!
 */
 
  /* Routines from pp2shift (anadih.c etc.) */

void do_pp2shifts(FILE *fp,int nframes,
			 int nlist,t_dlist dlist[],real **dih);

gmx_bool has_dihedral(int Dih,t_dlist *dl);

t_dlist *mk_dlist(FILE *log, 
			 t_atoms *atoms, int *nlist,
			 gmx_bool bPhi, gmx_bool bPsi, gmx_bool bChi, gmx_bool bHChi,
		         int maxchi, int r0, gmx_residuetype_t rt);
			 
void pr_dlist(FILE *fp,int nl,t_dlist dl[],real dt,  int printtype,
		     gmx_bool bPhi, gmx_bool bPsi,gmx_bool bChi,gmx_bool bOmega, int maxchi);

int pr_trans(FILE *fp,int nl,t_dlist dl[],real dt,int Xi);

void mk_chi_lookup (int **lookup, int maxchi, real **dih, 
			   int nlist, t_dlist dlist[]) ; 

void mk_multiplicity_lookup (int *multiplicity, int maxchi, real **dih, 
				    int nlist, t_dlist dlist[],int nangle) ; 

void get_chi_product_traj (real **dih,int nframes,int nangles, 
				  int nlist,int maxchi, t_dlist dlist[], 
                                  real time[], int **lookup,int *multiplicity,
                                  gmx_bool bRb,gmx_bool bNormalize,
				  real core_frac,gmx_bool bAll,const char *fnall,
                                  const output_env_t oenv); 

void print_one (const output_env_t oenv, const char *base,
                       const char *name,
                       const char *title, const char *ylabel,int nf,
                       real time[],real data[]); 
		      
/* Routines from g_hbond */
void analyse_corr(int n,real t[],real ct[],real nt[],real kt[],
                         real sigma_ct[],real sigma_nt[],real sigma_kt[],
                         real fit_start,real temp,real smooth_tail_start,
                         const output_env_t oenv);

void compute_derivative(int nn,real x[],real y[],real dydx[]);

#ifdef __cplusplus
	     }
#endif
 
#endif

<|MERGE_RESOLUTION|>--- conflicted
+++ resolved
@@ -269,11 +269,7 @@
 			      gmx_bool bHisto, const char *fn_histo, int maxchi, 
 			      real **dih, int nlist, t_dlist dlist[], 
                               int nframes, int nangles, const char *grpname, 
-<<<<<<< HEAD
-		               int multiplicity[], real t0, real dt, gmx_bool bRb, 
-=======
-                              int xity[], real *time, gmx_bool bRb,
->>>>>>> 8493d963
+                              int multiplicity[], real *time, gmx_bool bRb,
                               real core_frac, const output_env_t oenv); 
   /* as above but passes dlist so can copy occupancies into it, and multiplicity[] 
    *  (1..nangles, corresp to dih[this][], so can have non-3 multiplicity of
