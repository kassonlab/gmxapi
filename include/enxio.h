--- conflicted
+++ resolved
@@ -79,20 +79,12 @@
   };
 
   typedef struct {
-<<<<<<< HEAD
-    double   t;	            /* Timestamp of this frame		              */
-    gmx_step_t step;        /* MD step				              */
-    gmx_step_t nsteps;      /* The number of steps between frames             */
-    gmx_step_t nsum;        /* The number of terms for the sums in ener       */
-    int      nre;           /* Number of energies			      */
-    int      ndisre;        /* Number of distance restraints	              */
-=======
-    double   t;	            /* Timestamp of this frame	              */
-    gmx_step_t step;        /* MD */
-    gmx_step_t nsum;        /* The number of steps for the sums in ener       */
-    int      nre;           /* Number of energies		      */
+    double   t;	            /* Timestamp of this frame	                     */
+    gmx_step_t step;        /* MD step	   		                     */
+    gmx_step_t nsteps;      /* The number of steps between frames            */
+    gmx_step_t nsum;        /* The number of terms for the sums in ener      */
+    int      nre;           /* Number of energies			     */
     int      ndisre;        /* Number of distance restraints	             */
->>>>>>> 8b07b4a4
     int      nblock;        /* Number of following energy blocks              */
     int      *nr;           /* Number of things in additional blocks (nblock) */
     int      e_size;        /* Size (in bytes) of energies		     */
