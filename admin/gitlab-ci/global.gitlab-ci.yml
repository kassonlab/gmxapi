# Mix-in job definitions.
# The (hidden) job definitions in this file are available to the regular job
# definitions in other files because this file is first in the *include* list
# in the root `.gitlab-ci.yml` file.

# Centralized definitions of common job parameter values.
# Parameters with many optional configurations may be in separate files.
# Refer to the Infrastructure section of the GROMACS Developer Guide.

.variables:default:
  variables:
    KUBERNETES_CPU_LIMIT: 8
    KUBERNETES_CPU_REQUEST: 4
<<<<<<< HEAD
    KUBERNETES_MEMORY_REQUEST: 8Gi
=======
    KUBERNETES_MEMORY_REQUEST: 4Gi
    KUBERNETES_MEMORY_LIMIT: 8Gi
>>>>>>> e3caeee0
    KUBERNETES_EXTENDED_RESOURCE_NAME: ""
    KUBERNETES_EXTENDED_RESOURCE_LIMIT: 0
    CACHE_FALLBACK_KEY: "$CI_JOB_NAME-$CI_JOB_STAGE-master"
    BUILD_DIR: build
    INSTALL_DIR: install
    CMAKE_GMXAPI_OPTIONS: ""

# Our generic before_script to install dependencies and prepare the ccache directory.
.before_script:default:
  before_script:
    - mkdir -p ccache
    - export CCACHE_BASEDIR=${PWD}
    - export CCACHE_DIR=${PWD}/ccache

# Behavioral templates

# Use a persistent compiler cache to speed up rebuilds for a single job.
.use-ccache:
  cache:
    key: "$CI_JOB_NAME-$CI_JOB_STAGE-$CI_COMMIT_REF_SLUG"
    paths:
      - ccache/

# Tool chains

.use-cuda:
  variables:
    CMAKE_PRECISION_OPTIONS: "-DGMX_DOUBLE=OFF"
    CMAKE_GPU_OPTIONS: -DGMX_GPU=CUDA

.use-mpi:
  variables:
    CMAKE_MPI_OPTIONS: "-DGMX_MPI=ON"

.use-opencl:
  variables:
    CMAKE_PRECISION_OPTIONS: "-DGMX_DOUBLE=OFF"
    CMAKE_GPU_OPTIONS: -DGMX_GPU=OpenCL

# Base definition for using gcc.
.use-gcc:base:
  variables:
    CMAKE_COMPILER_SCRIPT: -DCMAKE_C_COMPILER=gcc-$COMPILER_MAJOR_VERSION -DCMAKE_CXX_COMPILER=g++-$COMPILER_MAJOR_VERSION
  before_script:
    - mkdir -p ccache
    - export CCACHE_BASEDIR=${PWD}
    - export CCACHE_DIR=${PWD}/ccache

# Base definition for using clang.
.use-clang:base:
  variables:
    CMAKE_COMPILER_SCRIPT: -DCMAKE_C_COMPILER=clang-$COMPILER_MAJOR_VERSION -DCMAKE_CXX_COMPILER=clang++-$COMPILER_MAJOR_VERSION
  before_script:
    - mkdir -p ccache
    - export CCACHE_BASEDIR=${PWD}
    - export CCACHE_DIR=${PWD}/ccache
    - export ASAN_SYMBOLIZER_PATH=/usr/local/bin/llvm-symbolizer

# Base definition for using oneAPI.
.use-oneapi:base:
  variables:
    # Use the HPC variants of icc and icpc so that OpenMP is active
    CMAKE_COMPILER_SCRIPT: -DCMAKE_C_COMPILER=icx -DCMAKE_CXX_COMPILER=icpx -DCMAKE_INCLUDE_PATH=/opt/intel/oneapi/compiler/latest/linux/include/sycl -DCMAKE_PREFIX_PATH=/opt/intel/oneapi/compiler/latest/linux
    CMAKE_EXTRA_OPTIONS: -DGMX_FFT_LIBRARY=mkl
  before_script:
    # Necessary to override gitlab default 'set -e' which breaks Intel's
    # setvar.sh script
    - set +e
    - source /opt/intel/oneapi/setvars.sh
    - mkdir -p ccache
    - export CCACHE_BASEDIR=${PWD}
    - export CCACHE_DIR=${PWD}/ccache<|MERGE_RESOLUTION|>--- conflicted
+++ resolved
@@ -11,12 +11,8 @@
   variables:
     KUBERNETES_CPU_LIMIT: 8
     KUBERNETES_CPU_REQUEST: 4
-<<<<<<< HEAD
-    KUBERNETES_MEMORY_REQUEST: 8Gi
-=======
     KUBERNETES_MEMORY_REQUEST: 4Gi
     KUBERNETES_MEMORY_LIMIT: 8Gi
->>>>>>> e3caeee0
     KUBERNETES_EXTENDED_RESOURCE_NAME: ""
     KUBERNETES_EXTENDED_RESOURCE_LIMIT: 0
     CACHE_FALLBACK_KEY: "$CI_JOB_NAME-$CI_JOB_STAGE-master"
