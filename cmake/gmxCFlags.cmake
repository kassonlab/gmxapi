--- conflicted
+++ resolved
@@ -256,91 +256,6 @@
         GMX_TEST_CXXFLAG(CXXFLAGS_NOINLINE "-fno-inline" GMXC_CXXFLAGS_DEBUG)
     endif()
 
-<<<<<<< HEAD
-=======
-    # icc
-    if (CMAKE_C_COMPILER_ID STREQUAL "Intel")
-        if (NOT WIN32)
-            if(NOT GMX_OPENMP)
-# 3180: unrecognized OpenMP #pragma
-                GMX_TEST_CFLAG(CFLAGS_PRAGMA "-wd3180" GMXC_CFLAGS)
-            endif()
-            if (GMX_COMPILER_WARNINGS)
-# -w3 enables a lot of useful diagnostics but we don't care about all. -wd disables some selectively.
-# 177: function/variable ".." was declared but never referenced
-# 280: selector expression is constant
-# 411: class defines no constructor to initialize the following (incorrect for struct, initializer list works)
-# 593: variable ".." was set but never used
-# 981: operands are evaluated in unspecified order
-#1418: external function definition with no prior declaration
-#1419: external declaration in primary source file
-#1572: floating-point equality and inequality comparisons are unreliable
-#1599: declaration hides variable ".."
-#2259: non-pointer conversion from ".." to ".." may lose significant bits
-#2415: variable ".." of static storage duration was declared but never referenced
-#2547: ".." was specified as both a system and non-system include directory
-#2557: comparison between signed and unsigned operands
-#3280: declaration hides member ".."
-#11074: Inlining inhibited by limit max-size(/max-total-size)
-#11076: To get full report use -opt-report=3 -opt-report-phase ipo (shown for previous remark)
-                GMX_TEST_CFLAG(CFLAGS_WARN "-w3;-wd177;-wd280;-wd411;-wd593;-wd981;-wd1418;-wd1419;-wd1572;-wd1599;-wd2259;-wd2415;-wd2547;-wd2557;-wd3280;-wd11074;-wd11076" GMXC_CFLAGS)
-            endif()
-            GMX_TEST_CFLAG(CFLAGS_STDGNU "-std=gnu99" GMXC_CFLAGS)
-            GMX_TEST_CFLAG(CFLAGS_OPT "-ip;-funroll-all-loops;-alias-const;-ansi-alias;-no-prec-div;-fimf-domain-exclusion=14;-qoverride-limits" GMXC_CFLAGS_RELEASE)
-            GMX_TEST_CFLAG(CFLAGS_DEBUG "-O0" GMXC_CFLAGS_DEBUG) #icc defaults to -O2 even with -g
-            # The "except" fp-model requires something other than the
-            # default "fast" model, so we test and use it with
-            # "precise".
-            GMX_TEST_CFLAG(CFLAGS_FP_MODEL_RELASSERT "-fp-model=except;-fp-model=precise" GMXC_CFLAGS_RELWITHASSERT)
-        else()
-            if(NOT GMX_OPENMP)
-                GMX_TEST_CFLAG(CFLAGS_PRAGMA "/wd3180" GMXC_CFLAGS)
-            endif()
-            if (GMX_COMPILER_WARNINGS)
-#only on Windows
-#161: unrecognized pragma
-#1786 function was declared deprecated (is issued for stdlib function such as strncpy which have a _s version)
-GMX_TEST_CFLAG(CFLAGS_WARN "/W3;/wd161;/wd177;/wd411;/wd593;/wd981;/wd1418;/wd1419;/wd1572;/wd1599;/wd1786;/wd2259;/wd2415;/wd2547;/wd2557;/wd3280" GMXC_CFLAGS)
-            endif()
-            GMX_TEST_CFLAG(CFLAGS_OPT "/Qip" GMXC_CFLAGS_RELEASE)
-        endif()
-    endif()
-
-    if (CMAKE_CXX_COMPILER_ID STREQUAL "Intel")
-        if (NOT WIN32) 
-            if(NOT GMX_OPENMP)
-                GMX_TEST_CXXFLAG(CXXFLAGS_PRAGMA "-wd3180" GMXC_CXXFLAGS)
-            endif()
-            if (GMX_COMPILER_WARNINGS)
-#All but the following warnings are identical for the C-compiler (see above)
-# 304: access control not specified
-# 383: value copied to temporary, reference to temporary used
-# 444: destructor for base class ".." is not virtual
-# 869: was never referenced (false positives)
-#2282: unrecognized GCC pragma
-#2621: attribute "unused" does not apply here
-                GMX_TEST_CXXFLAG(CXXFLAGS_WARN "-w3;-wd177;-wd280;-wd304;-wd383;-wd411;-wd444;-wd869;-wd981;-wd1418;-wd1572;-wd1599;-wd2259;-wd2547;-wd2621;-wd3280;-wd11074;-wd11076;-wd2282" GMXC_CXXFLAGS)
-            endif()
-            GMX_TEST_CXXFLAG(CXXFLAGS_OPT "-ip;-funroll-all-loops;-alias-const;-ansi-alias;-no-prec-div;-fimf-domain-exclusion=14;-qoverride-limits" GMXC_CXXFLAGS_RELEASE)
-            GMX_TEST_CXXFLAG(CXXFLAGS_DEBUG "-O0" GMXC_CXXFLAGS_DEBUG)
-            # The "except" fp-model requires something other than the
-            # default "fast" model, so we test and use it with
-            # "precise".
-            GMX_TEST_CXXFLAG(CXXFLAGS_FP_MODEL_RELASSERT "-fp-model=except;-fp-model=precise" GMXC_CXXFLAGS_RELWITHASSERT)
-        else()
-            if(NOT GMX_OPENMP)
-                GMX_TEST_CXXFLAG(CXXFLAGS_PRAGMA "/wd3180" GMXC_CFLAGS)
-            endif()
-            if (GMX_COMPILER_WARNINGS)
-#161: unrecognized pragma
-#809: exception specification for virtual function X is incompatible with that of overridden function
-                GMX_TEST_CXXFLAG(CXXFLAGS_WARN "/W3;/wd161;/wd177;/wd280;/wd304;/wd383;/wd411;/wd444;/wd809;/wd869;/wd981;/wd1418;/wd1572;/wd1599;/wd1786;/wd2259;/wd2547;/wd3280;/wd11074;/wd11076;/wd2282" GMXC_CXXFLAGS)
-            endif()
-            GMX_TEST_CXXFLAG(CXXFLAGS_OPT "/Qip" GMXC_CXXFLAGS_RELEASE)
-        endif()
-    endif()
-
->>>>>>> d09f2a36
     # PGI
     # Inter-procedural analysis causes pgcc/pgc++ to crash when linking the library with PGI release 15.7.
     if (CMAKE_C_COMPILER_ID MATCHES "PGI")
