/*
 * This file is part of the GROMACS molecular simulation package.
 *
 * Copyright (c) 2020,2021, by the GROMACS development team, led by
 * Mark Abraham, David van der Spoel, Berk Hess, and Erik Lindahl,
 * and including many others, as listed in the AUTHORS file in the
 * top-level source directory and at http://www.gromacs.org.
 *
 * GROMACS is free software; you can redistribute it and/or
 * modify it under the terms of the GNU Lesser General Public License
 * as published by the Free Software Foundation; either version 2.1
 * of the License, or (at your option) any later version.
 *
 * GROMACS is distributed in the hope that it will be useful,
 * but WITHOUT ANY WARRANTY; without even the implied warranty of
 * MERCHANTABILITY or FITNESS FOR A PARTICULAR PURPOSE.  See the GNU
 * Lesser General Public License for more details.
 *
 * You should have received a copy of the GNU Lesser General Public
 * License along with GROMACS; if not, see
 * http://www.gnu.org/licenses, or write to the Free Software Foundation,
 * Inc., 51 Franklin Street, Fifth Floor, Boston, MA  02110-1301  USA.
 *
 * If you want to redistribute modifications to GROMACS, please
 * consider that scientific software is very special. Version
 * control is crucial - bugs must be traceable. We will be happy to
 * consider code for inclusion in the official distribution, but
 * derived work must not be called official GROMACS. Details are found
 * in the README & COPYING files - if they are missing, get the
 * official version at http://www.gromacs.org.
 *
 * To help us fund GROMACS development, we humbly ask that you cite
 * the research papers on the package. Check out http://www.gromacs.org.
 */
/*! \file
 * \brief
 * Implements nblib Molecule
 *
 * \author Victor Holanda <victor.holanda@cscs.ch>
 * \author Joe Jordan <ejjordan@kth.se>
 * \author Prashanth Kanduri <kanduri@cscs.ch>
 * \author Sebastian Keller <keller@cscs.ch>
 * \author Artem Zhmurov <zhmurov@gmail.com>
 *
 * \inpublicapi
 * \ingroup nblib
 */
#ifndef NBLIB_MOLECULES_H
#define NBLIB_MOLECULES_H

#include <string>
#include <tuple>
#include <unordered_map>
#include <vector>

#include "nblib/listed_forces/definitions.h"
#include "nblib/particletype.h"

namespace nblib
{
class TopologyBuilder;

//! Named type for unique identifier for a particle in a molecule
using ParticleName = StrongType<std::string, struct ParticleNameParameter>;

//! Named type for charges on a particle within a molecule
using Charge = StrongType<real, struct ChargeParameter>;

//! Named type for residue name used to diffentiate between sections of a molecule
using ResidueName = StrongType<std::string, struct ResidueNameParameter>;

//! Named type for the name of a molecule
using MoleculeName = StrongType<std::string, struct MoleculeNameParameter>;

struct ParticleData
{
    std::string particleName_;
    std::string residueName_;
    std::string particleTypeName_;
    real        charge_;
};

//! \brief uniquely identifies a particle within a Molecule
class ParticleIdentifier final
{
public:
    //! \brief construct form a ParticleName, allow implicit conversion
    ParticleIdentifier(ParticleName particleName) :
        particleName_(std::move(particleName)),
        residueName_()
    {
    }

    //! \brief construct with a non-default ResidueName
    ParticleIdentifier(ParticleName particleName, ResidueName residueName) :
        particleName_(std::move(particleName)),
        residueName_(std::move(residueName))
    {
    }

    [[nodiscard]] const ParticleName& particleName() const { return particleName_; }
    [[nodiscard]] const ResidueName&  residueName() const { return residueName_; }

private:
    ParticleName particleName_;
    ResidueName  residueName_;

    friend inline bool operator==(const ParticleIdentifier& lhs, const ParticleIdentifier& rhs)
    {
        return lhs.particleName_ == rhs.particleName_ && lhs.residueName_ == rhs.residueName_;
    }
};

//! \brief Molecule class that holds particles and their bonded interactions
class Molecule final
{
    //! \brief per-InteractionType storage container for listed interaction with string-based particle IDs
    template<class InteractionType>
    struct InteractionTypeData
    {
        using type           = InteractionType;
        using IdentifierType = Repeat<TypeList<ParticleName, ResidueName>, NCenter<InteractionType>{}>;

        std::vector<InteractionType>                    interactionTypes_;
        std::vector<Reduce<std::tuple, IdentifierType>> interactions_;
    };

    //! this creates a tuple containing an instance of InteractionType data for each supported listed type
    using InteractionTuple = Reduce<std::tuple, Map<InteractionTypeData, SupportedListedTypes>>;

    //! \brief returns the default residue name if necessary
    ResidueName residueName(const ParticleIdentifier& particleIdentifier);

    //! \brief adds an interaction to the InteractionTuple
    template<class ListedVariant, class... ParticleIdentifiers>
    void addInteractionImpl(const ListedVariant& interaction, const ParticleIdentifiers&... particles);

public:
    explicit Molecule(MoleculeName moleculeName);

    //! Add a particle to the molecule with full specification of parameters.
    Molecule& addParticle(const ParticleName& particleName,
                          const ResidueName&  residueName,
                          const Charge&       charge,
                          ParticleType const& particleType);

    //! Add a particle to the molecule with implicit charge of 0
    Molecule& addParticle(const ParticleName& particleName,
                          const ResidueName&  residueName,
                          ParticleType const& particleType);

    //! \brief Add a particle to the molecule with residueName set using particleName
    Molecule& addParticle(const ParticleName& particleName, const Charge& charge, ParticleType const& particleType);

    //! \brief Add a particle to the molecule with residueName set using particleName with implicit charge of 0
    Molecule& addParticle(const ParticleName& particleName, const ParticleType& particleType);

    /*! \brief Specify an exclusion between two particles that have been added to the molecule
     *
     * Exclusion of a particle with itself is detected and handled correctly.
     * Note that adding an exclusion between particles not present in the Molecule will \throw an
     * exception.
     */
    void addExclusion(const ParticleIdentifier& particle, const ParticleIdentifier& particleToExclude);

    /*! \brief Add 2-particle interactions such as harmonic bonds
     *
     * Note that adding an interaction between particles not present in the Molecule will \throw an
     * exception.
     */
    void addInteraction(const ParticleIdentifier&   particleI,
                        const ParticleIdentifier&   particleJ,
                        const TwoCenterInteraction& interaction);

    //! \brief Add 3-particle interactions such as angles
    void addInteraction(const ParticleIdentifier&     particleI,
                        const ParticleIdentifier&     particleJ,
                        const ParticleIdentifier&     particleK,
                        const ThreeCenterInteraction& interaction);

    //! \brief Add 4-particle interactions such as (im)proper-dihedrals
    void addInteraction(const ParticleIdentifier&    particleI,
                        const ParticleIdentifier&    particleJ,
                        const ParticleIdentifier&    particleK,
                        const ParticleIdentifier&    particleL,
                        const FourCenterInteraction& interaction);

    //! \brief Add 5-particle interactions such as CMAP
    void addInteraction(const ParticleIdentifier&    particleI,
                        const ParticleIdentifier&    particleJ,
                        const ParticleIdentifier&    particleK,
                        const ParticleIdentifier&    particleL,
                        const ParticleIdentifier&    particleM,
                        const FiveCenterInteraction& interaction);

    //! \brief The number of molecules
    int numParticlesInMolecule() const;

    //! \brief Return the ParticleType data for a specific particle name that has been added to the molecule
    const ParticleType& at(const std::string& particlesTypeName) const;

    /*! \brief access integer-based exclusions
     *
     * Convert exclusions given by name to indices and unify with exclusions given by indices
     * returns a sorted vector containing no duplicates of particles to exclude by indices
     */
    std::vector<std::tuple<int, int>> getExclusions() const;

    //! \brief Return all interactions stored in Molecule
    const InteractionTuple& interactionData() const;

    //! \brief Return name of i-th particle
    ParticleName particleName(int i) const;

    //! \brief Return name of i-th residue
    ResidueName residueName(int i) const;

    //! \brief Return array of data structs on particle types
    std::vector<ParticleData> particleData() const;

    //! \brief Return map of particle types and their names
    std::unordered_map<std::string, ParticleType> particleTypesMap() const;

    //! \brief The molecule name
    MoleculeName name() const;

private:
    //! Name of the molecule
    MoleculeName name_;

    //! one entry per particle in molecule
    std::vector<ParticleData> particles_;

    //! collection of distinct particle types in molecule
    std::unordered_map<std::string, ParticleType> particleTypes_;

    //! Used for calculated exclusions based on particle indices in molecule
    std::vector<std::tuple<int, int>> exclusions_;

    //! we cannot efficiently compute indices during the build-phase
    //! so we delay the conversion until TopologyBuilder requests it
    std::vector<std::tuple<std::string, std::string, std::string, std::string>> exclusionsByName_;

    //! collection of data for all types of interactions
    InteractionTuple interactionData_;
};

<<<<<<< HEAD
//! \cond DO_NOT_DOCUMENT
#define ADD_INTERACTION_EXTERN_TEMPLATE(x)                                           \
    extern template void Molecule::addInteraction(const ParticleName& particleNameI, \
                                                  const ResidueName&  residueNameI,  \
                                                  const ParticleName& particleNameJ, \
                                                  const ResidueName&  residueNameJ,  \
                                                  const x&            interaction);
MAP(ADD_INTERACTION_EXTERN_TEMPLATE, SUPPORTED_TWO_CENTER_TYPES)
#undef ADD_INTERACTION_EXTERN_TEMPLATE

#define ADD_INTERACTION_EXTERN_TEMPLATE(x)         \
    extern template void Molecule::addInteraction( \
            const ParticleName& particleNameI, const ParticleName& particleNameJ, const x& interaction);
MAP(ADD_INTERACTION_EXTERN_TEMPLATE, SUPPORTED_TWO_CENTER_TYPES)
#undef ADD_INTERACTION_EXTERN_TEMPLATE

#define ADD_INTERACTION_EXTERN_TEMPLATE(x)                                           \
    extern template void Molecule::addInteraction(const ParticleName& particleNameI, \
                                                  const ResidueName&  residueNameI,  \
                                                  const ParticleName& particleNameJ, \
                                                  const ResidueName&  residueNameJ,  \
                                                  const ParticleName& particleNameK, \
                                                  const ResidueName&  residueNameK,  \
                                                  const x&            interaction);
MAP(ADD_INTERACTION_EXTERN_TEMPLATE, SUPPORTED_THREE_CENTER_TYPES)
#undef ADD_INTERACTION_EXTERN_TEMPLATE

#define ADD_INTERACTION_EXTERN_TEMPLATE(x)                                           \
    extern template void Molecule::addInteraction(const ParticleName& particleNameI, \
                                                  const ParticleName& particleNameJ, \
                                                  const ParticleName& particleNameK, \
                                                  const x&            interaction);
MAP(ADD_INTERACTION_EXTERN_TEMPLATE, SUPPORTED_THREE_CENTER_TYPES)
#undef ADD_INTERACTION_EXTERN_TEMPLATE
//! \endcond

=======
>>>>>>> 044f85d9
} // namespace nblib
#endif // NBLIB_MOLECULES_H<|MERGE_RESOLUTION|>--- conflicted
+++ resolved
@@ -245,44 +245,5 @@
     InteractionTuple interactionData_;
 };
 
-<<<<<<< HEAD
-//! \cond DO_NOT_DOCUMENT
-#define ADD_INTERACTION_EXTERN_TEMPLATE(x)                                           \
-    extern template void Molecule::addInteraction(const ParticleName& particleNameI, \
-                                                  const ResidueName&  residueNameI,  \
-                                                  const ParticleName& particleNameJ, \
-                                                  const ResidueName&  residueNameJ,  \
-                                                  const x&            interaction);
-MAP(ADD_INTERACTION_EXTERN_TEMPLATE, SUPPORTED_TWO_CENTER_TYPES)
-#undef ADD_INTERACTION_EXTERN_TEMPLATE
-
-#define ADD_INTERACTION_EXTERN_TEMPLATE(x)         \
-    extern template void Molecule::addInteraction( \
-            const ParticleName& particleNameI, const ParticleName& particleNameJ, const x& interaction);
-MAP(ADD_INTERACTION_EXTERN_TEMPLATE, SUPPORTED_TWO_CENTER_TYPES)
-#undef ADD_INTERACTION_EXTERN_TEMPLATE
-
-#define ADD_INTERACTION_EXTERN_TEMPLATE(x)                                           \
-    extern template void Molecule::addInteraction(const ParticleName& particleNameI, \
-                                                  const ResidueName&  residueNameI,  \
-                                                  const ParticleName& particleNameJ, \
-                                                  const ResidueName&  residueNameJ,  \
-                                                  const ParticleName& particleNameK, \
-                                                  const ResidueName&  residueNameK,  \
-                                                  const x&            interaction);
-MAP(ADD_INTERACTION_EXTERN_TEMPLATE, SUPPORTED_THREE_CENTER_TYPES)
-#undef ADD_INTERACTION_EXTERN_TEMPLATE
-
-#define ADD_INTERACTION_EXTERN_TEMPLATE(x)                                           \
-    extern template void Molecule::addInteraction(const ParticleName& particleNameI, \
-                                                  const ParticleName& particleNameJ, \
-                                                  const ParticleName& particleNameK, \
-                                                  const x&            interaction);
-MAP(ADD_INTERACTION_EXTERN_TEMPLATE, SUPPORTED_THREE_CENTER_TYPES)
-#undef ADD_INTERACTION_EXTERN_TEMPLATE
-//! \endcond
-
-=======
->>>>>>> 044f85d9
 } // namespace nblib
 #endif // NBLIB_MOLECULES_H